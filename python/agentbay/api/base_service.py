import json
import requests
import time
import random
import string
from typing import Any, Dict

from agentbay.api.models import CallMcpToolRequest
from agentbay.exceptions import AgentBayError
from agentbay.model import OperationResult, extract_request_id
from agentbay.logger import (
    get_logger,
    log_api_call,
    log_api_response,
    log_api_response_with_details,
    log_operation_error,
    log_code_execution_output,
)

# Initialize logger for this module
logger = get_logger("base_service")


class BaseService:
    """
    Base service class that provides common functionality for all service classes.
    This class implements the common methods for calling MCP tools and parsing
    responses.
    """

    def __init__(self, session):
        """
        Initialize a BaseService object.

        Args:
            session: The Session instance that this service belongs to.
        """
        self.session = session

    def _handle_error(self, e):
        """
        Handle and convert exceptions. This method should be overridden by subclasses
        to provide specific error handling.

        Args:
            e (Exception): The exception to handle.

        Returns:
            Exception: The handled exception.
        """
        return e

    def _call_mcp_tool_vpc(
        self, tool_name: str, args_json: str, default_error_msg: str
    ) -> OperationResult:
        """
        Handle VPC-based MCP tool calls using HTTP requests.

        Args:
            tool_name: Name of the tool to call
            args_json: JSON string of arguments
            default_error_msg: Default error message

        Returns:
            OperationResult: The response from the tool
        """
        log_api_call(f"CallMcpTool (VPC) - {tool_name}", f"Args={args_json}")

        # Find server for this tool
        server = self.session.find_server_for_tool(tool_name)
        if not server:
            return OperationResult(
                request_id="",
                success=False,
                error_message=f"server not found for tool: {tool_name}",
            )

        # Construct VPC URL with query parameters
        base_url = f"http://{self.session.get_network_interface_ip()}:{self.session.get_http_port()}/callTool"

        # Prepare query parameters
        # Add requestId for debugging purposes
        request_id = f"vpc-{int(time.time() * 1000)}-{''.join(random.choices(string.ascii_lowercase + string.digits, k=9))}"
        params = {
            "server": server,
            "tool": tool_name,
            "args": args_json,
            "token": self.session.get_token(),
            "requestId": request_id,
        }

        # Set headers
        headers = {"Content-Type": "application/x-www-form-urlencoded"}

        try:
            # Send HTTP request
            response = requests.get(
                base_url, params=params, headers=headers, timeout=30
            )
            response.raise_for_status()

            # Parse response
            response_data = response.json()
            response_str = json.dumps(response_data, ensure_ascii=False)

<<<<<<< HEAD
=======
            # For run_code tool, extract and log the actual code execution output BEFORE parsing
            if tool_name == "run_code" and response_data.get("data"):
                # Try to parse the nested data structure
                if isinstance(response_data["data"], str):
                    try:
                        data_map = json.loads(response_data["data"])
                        if "result" in data_map:
                            log_code_execution_output(request_id, json.dumps(data_map["result"]))
                    except json.JSONDecodeError:
                        pass
                elif isinstance(response_data["data"], dict):
                    if "result" in response_data["data"]:
                        log_code_execution_output(request_id, json.dumps(response_data["data"]["result"]))

>>>>>>> 14577d3a
            # Log API response with key details
            log_api_response_with_details(
                api_name=f"CallMcpTool (VPC) - {tool_name}",
                request_id=request_id,
                success=True,
                key_fields={"tool": tool_name},
                full_response=response_str
            )

            # Extract the actual result from the nested VPC response structure
            actual_result = None
            if isinstance(response_data.get("data"), str):
                try:
                    data_map = json.loads(response_data["data"])
                    if "result" in data_map:
                        actual_result = data_map["result"]
                except json.JSONDecodeError:
                    pass
            elif isinstance(response_data.get("data"), dict):
                actual_result = response_data["data"]

            if actual_result is None:
                actual_result = response_data

            # For VPC responses, we need to parse the content similar to non-VPC mode
            # The actual_result contains the parsed response structure
            if isinstance(actual_result, dict) and "content" in actual_result:
                # Extract text from content array
                content = actual_result.get("content", [])
                if content and isinstance(content, list) and len(content) > 0:
                    content_item = content[0]
                    if isinstance(content_item, dict) and "text" in content_item:
                        actual_result = content_item["text"]

            return OperationResult(
                request_id="",  # VPC requests don't have traditional request IDs
                success=True,
                data=actual_result,
            )

        except requests.RequestException as e:
            sanitized_error = self._sanitize_error(str(e))
            log_operation_error(f"CallMcpTool (VPC) - {tool_name}", sanitized_error, exc_info=True)
            return OperationResult(
                request_id="",
                success=False,
                error_message=f"failed to call VPC {tool_name}: {e}",
            )

    def _call_mcp_tool(
        self,
        name: str,
        args: Dict[str, Any],
        read_timeout: int = None,
        connect_timeout: int = None,
    ) -> OperationResult:
        """
        Internal helper to call MCP tool and handle errors.

        Args:
            name (str): The name of the tool to call.
            args (Dict[str, Any]): The arguments to pass to the tool.

        Returns:
            OperationResult: The response from the tool with request ID.
        """
        try:
            args_json = json.dumps(args, ensure_ascii=False)

            # Check if this is a VPC session
            if self.session.is_vpc_enabled():
                return self._call_mcp_tool_vpc(
                    name, args_json, f"Failed to call {name}"
                )

            # Non-VPC mode: use traditional API call
            request = CallMcpToolRequest(
                authorization=f"Bearer {self.session.get_api_key()}",
                session_id=self.session.get_session_id(),
                name=name,
                args=args_json,
            )
            response = self.session.get_client().call_mcp_tool(
                request, read_timeout=read_timeout, connect_timeout=connect_timeout
            )

            # Extract request ID
            request_id = extract_request_id(response)

            response_map = response.to_map()
            if not response_map:
                return OperationResult(
                    request_id=request_id,
                    success=False,
                    error_message="Invalid response format",
                )

            body = response_map.get("body", {})
            try:
                response_body = json.dumps(body, ensure_ascii=False, indent=2)
            except Exception:
                response_body = str(body)
            if not body:
                return OperationResult(
                    request_id=request_id,
                    success=False,
                    error_message="Invalid response body",
                )

            # Check for API-level errors before parsing Data
            if not body.get("Success", True) and body.get("Code"):
                code = body.get("Code", "Unknown")
                message = body.get("Message", "Unknown error")
                return OperationResult(
                    request_id=request_id,
                    success=False,
                    error_message=f"[{code}] {message}",
                )

            # For run_code tool, extract and log the actual code execution output BEFORE parsing
            # But only if it's not an error response
            if name == "run_code" and body.get("Data") and not body.get("Data", {}).get("isError", False):
                data_str = json.dumps(body["Data"], ensure_ascii=False)
                log_code_execution_output(request_id, data_str)

            result = self._parse_response_body(body)

            # Log API response with key details
            log_api_response_with_details(
                api_name=f"CallMcpTool - {name}",
                request_id=request_id,
                success=True,
                key_fields={"tool": name},
                full_response=response_body
            )

            return OperationResult(request_id=request_id, success=True, data=result)

        except AgentBayError as e:
            handled_error = self._handle_error(e)
            request_id = "" if "request_id" not in locals() else request_id
            logger.exception(f"❌ Failed to call MCP tool {name}")
            return OperationResult(
                request_id=request_id,
                success=False,
                error_message=str(handled_error),
            )
        except Exception as e:
            handled_error = self._handle_error(e)
            request_id = "" if "request_id" not in locals() else request_id
            logger.exception(f"❌ Failed to call MCP tool {name}")
            return OperationResult(
                request_id=request_id,
                success=False,
                error_message=f"Failed to call MCP tool {name}: {handled_error}",
            )

    def _sanitize_error(self, error_str: str) -> str:
        """
        Sanitizes error messages to remove sensitive information like API keys.

        Args:
            error_str (str): The error string to sanitize.

        Returns:
            str: The sanitized error string.
        """
        import re

        if not error_str:
            return error_str

        # Remove API key from URLs
        # Pattern: apiKey=akm-xxxxxxxx-xxxx-xxxx-xxxx-xxxxxxxxxxxx
        api_key_pattern = re.compile(r"apiKey=akm-[a-f0-9-]+")
        error_str = api_key_pattern.sub("apiKey=***REDACTED***", error_str)

        # Remove API key from Bearer tokens
        # Pattern: Bearer akm-xxxxxxxx-xxxx-xxxx-xxxx-xxxxxxxxxxxx
        bearer_pattern = re.compile(r"Bearer akm-[a-f0-9-]+")
        error_str = bearer_pattern.sub("Bearer ***REDACTED***", error_str)

        # Remove API key from query parameters
        # Pattern: &apiKey=akm-xxxxxxxx-xxxx-xxxx-xxxx-xxxxxxxxxxxx
        query_pattern = re.compile(r"&apiKey=akm-[a-f0-9-]+")
        error_str = query_pattern.sub("&apiKey=***REDACTED***", error_str)

        # Remove API key from URL paths
        # Pattern: /callTool?apiKey=akm-xxxxxxxx-xxxx-xxxx-xxxx-xxxxxxxxxxxx
        url_pattern = re.compile(r"/callTool\?apiKey=akm-[a-f0-9-]+")
        error_str = url_pattern.sub("/callTool?apiKey=***REDACTED***", error_str)

        return error_str

    def _parse_response_body(
        self, body: Dict[str, Any], parse_json: bool = False
    ) -> Any:
        """
        Parses the response body from the MCP tool.

        Args:
            body (Dict[str, Any]): The response body.
            parse_json (bool, optional): Whether to parse the text as JSON.
            Defaults to False.

        Returns:
            Any: The parsed content. If parse_json is True, returns the parsed
                 JSON object; otherwise returns the raw text.


        Raises:
            AgentBayError: If the response contains errors or is invalid.
        """
        try:
            if body.get("Data", {}).get("isError", False):
                error_content = body.get("Data", {}).get("content", [])
                try:
                    error_content_json = json.dumps(
                        error_content, ensure_ascii=False, indent=2
                    )
                    logger.debug(f"error_content = {error_content_json}")
                except Exception:
                    logger.debug(f"error_content: {error_content}")
                error_message = "; ".join(
                    item.get("text", "Unknown error")
                    for item in error_content
                    if isinstance(item, dict)
                )
                raise AgentBayError(f"Error in response: {error_message}")

            response_data = body.get("Data", {})
            if not response_data:
                raise AgentBayError("No data field in response")

            # Handle 'content' field for other methods
            content = response_data.get("content", [])
            if not content or not isinstance(content, list):
                raise AgentBayError("No content found in response")

            content_item = content[0]
            text_string = content_item.get("text")

            # Allow text field to be empty string
            if text_string is None:
                raise AgentBayError("Text field not found in response")

            return text_string

        except AgentBayError as e:
            # Transform AgentBayError to the expected type
            handled_error = self._handle_error(e)
            raise handled_error
        except Exception as e:
            # Transform AgentBayError to the expected type
            handled_error = self._handle_error(
                AgentBayError(f"Error parsing response body: {e}")
            )
            raise handled_error<|MERGE_RESOLUTION|>--- conflicted
+++ resolved
@@ -103,8 +103,6 @@
             response_data = response.json()
             response_str = json.dumps(response_data, ensure_ascii=False)
 
-<<<<<<< HEAD
-=======
             # For run_code tool, extract and log the actual code execution output BEFORE parsing
             if tool_name == "run_code" and response_data.get("data"):
                 # Try to parse the nested data structure
@@ -119,7 +117,6 @@
                     if "result" in response_data["data"]:
                         log_code_execution_output(request_id, json.dumps(response_data["data"]["result"]))
 
->>>>>>> 14577d3a
             # Log API response with key details
             log_api_response_with_details(
                 api_name=f"CallMcpTool (VPC) - {tool_name}",
