import json
from typing import TYPE_CHECKING, Dict, Optional
from .logger import get_logger, log_api_call, log_api_response, log_operation_start, log_operation_success, log_operation_error, log_warning

from agentbay.api.models import (
    GetLabelRequest,
    GetLinkRequest,
    GetLinkResponse,
    GetMcpResourceRequest,
    ReleaseMcpSessionRequest,
    SetLabelRequest,
)
from agentbay.application import ApplicationManager
from agentbay.code import Code
from agentbay.command import Command
<<<<<<< HEAD
from agentbay.computer import Computer
=======
from agentbay.mobile import Mobile
>>>>>>> 56fd5fd6
from agentbay.exceptions import SessionError
from agentbay.filesystem import FileSystem
from agentbay.mobile import Mobile
from agentbay.model import DeleteResult, OperationResult, extract_request_id
from agentbay.oss import Oss
from agentbay.ui import UI
from agentbay.agent import Agent
from agentbay.window import WindowManager
from agentbay.context_manager import ContextManager

if TYPE_CHECKING:
    from agentbay.agentbay import AgentBay

from agentbay.browser import Browser

# Initialize logger for this module
logger = get_logger("session")

class SessionInfo:
    """
    SessionInfo contains information about a session.
    """

    def __init__(
        self,
        session_id: str = "",
        resource_url: str = "",
        app_id: str = "",
        auth_code: str = "",
        connection_properties: str = "",
        resource_id: str = "",
        resource_type: str = "",
        ticket: str = "",
    ):
        self.session_id = session_id
        self.resource_url = resource_url
        self.app_id = app_id
        self.auth_code = auth_code
        self.connection_properties = connection_properties
        self.resource_id = resource_id
        self.resource_type = resource_type
        self.ticket = ticket


class Session:
    """
    Session represents a session in the AgentBay cloud environment.
    """

    def __init__(self, agent_bay: "AgentBay", session_id: str):
        self.agent_bay = agent_bay
        self.session_id = session_id

        # VPC-related information
        self.is_vpc = False  # Whether this session uses VPC resources
        self.network_interface_ip = ""  # Network interface IP for VPC sessions
        self.http_port = ""  # HTTP port for VPC sessions
        self.token = ""

        # Recording functionality
        self.enableBrowserReplay = False  # Whether browser recording is enabled for this session

        # MCP tools available for this session
        self.mcp_tools = []  # List[McpTool]

        # File transfer context ID
        self.file_transfer_context_id: Optional[str] = None

        # Initialize file system, command and code handlers
        self.file_system = FileSystem(self)
        self.command = Command(self)
        self.code = Code(self)
        self.oss = Oss(self)
        self.mobile = Mobile(self)

        # Initialize application and window managers
        self.application = ApplicationManager(self)
        self.window = WindowManager(self)

        # Initialize new Computer and Mobile modules
        self.computer = Computer(self)
        self.mobile = Mobile(self)

        self.ui = UI(self)
        self.context = ContextManager(self)
        self.browser = Browser(self)

        self.agent = Agent(self)

    def get_api_key(self) -> str:
        """Return the API key for this session."""
        return self.agent_bay.api_key

    def get_client(self):
        """Return the HTTP client for this session."""
        return self.agent_bay.client

    def get_session_id(self) -> str:
        """Return the session_id for this session."""
        return self.session_id

    def is_vpc_enabled(self) -> bool:
        """Return whether this session uses VPC resources."""
        return self.is_vpc

    def get_network_interface_ip(self) -> str:
        """Return the network interface IP for VPC sessions."""
        return self.network_interface_ip

    def get_http_port(self) -> str:
        """Return the HTTP port for VPC sessions."""
        return self.http_port

    def get_token(self) -> str:
        """Return the token for VPC sessions."""
        return self.token

    def find_server_for_tool(self, tool_name: str) -> str:
        """Find the server that provides the given tool."""
        for tool in self.mcp_tools:
            if tool.name == tool_name:
                return tool.server
        return ""

    def delete(self, sync_context: bool = False) -> DeleteResult:
        """
        Delete this session.

        Args:
            sync_context (bool): Whether to sync context data (trigger file uploads)
                before deleting the session. Defaults to False.

        Returns:
            DeleteResult: Result indicating success or failure and request ID.
        """
        try:
            # If sync_context is True, trigger file uploads first
            if sync_context:
                log_operation_start("Context synchronization", "Before session deletion")
                import time
                sync_start_time = time.time()

                try:
                    # Use asyncio.run to call the async context.sync synchronously (no callback)
                    import asyncio
                    sync_result = asyncio.run(self.context.sync())

                    sync_duration = time.time() - sync_start_time

                    if sync_result.success:
                        log_operation_success("Context sync")
                        logger.info(f"⏱️  Context sync completed in {sync_duration:.2f} seconds")
                    else:
                        log_warning("Context sync completed with failures")
                        logger.warning(f"⏱️  Context sync failed after {sync_duration:.2f} seconds")

                except Exception as e:
                    sync_duration = time.time() - sync_start_time
                    log_warning(f"Failed to trigger context sync: {e}")
                    logger.warning(f"⏱️  Context sync failed after {sync_duration:.2f} seconds")
                    # Continue with deletion even if sync fails

            # Proceed with session deletion
            request = ReleaseMcpSessionRequest(
                authorization=f"Bearer {self.get_api_key()}",
                session_id=self.session_id,
            )
            response = self.get_client().release_mcp_session(request)
            try:
                response_body = json.dumps(
                    response.to_map().get("body", {}), ensure_ascii=False, indent=2
                )
                log_api_response(response_body)
            except Exception:
                logger.debug(f"📥 Response: {response}")

            # Extract request ID
            request_id = extract_request_id(response)

            # Check if the response is success
            response_map = response.to_map()
            success = response_map.get("body", {}).get("Success", True)

            if not success:
                return DeleteResult(
                    request_id=request_id,
                    success=False,
                    error_message="Failed to delete session",
                )

            # Return success result with request ID
            return DeleteResult(request_id=request_id, success=True)

        except Exception as e:
            log_operation_error("release_mcp_session", str(e))
            # In case of error, return failure result with error message
            return DeleteResult(
                success=False,
                error_message=f"Failed to delete session {self.session_id}: {e}",
            )

    def _validate_labels(self, labels: Dict[str, str]) -> Optional[OperationResult]:
        """
        Validates labels parameter for label operations.

        Args:
            labels: The labels to validate

        Returns:
            None if validation passes, or OperationResult with error if validation fails
        """
        # Check if labels is None
        if labels is None:
            return OperationResult(
                request_id="",
                success=False,
                error_message="Labels cannot be null, undefined, or invalid type. Please provide a valid labels object.",
            )

        # Check if labels is a list (array equivalent) - check this before dict check
        if isinstance(labels, list):
            return OperationResult(
                request_id="",
                success=False,
                error_message="Labels cannot be an array. Please provide a valid labels object.",
            )

        # Check if labels is not a dict (after checking for list)
        if not isinstance(labels, dict):
            return OperationResult(
                request_id="",
                success=False,
                error_message="Labels cannot be null, undefined, or invalid type. Please provide a valid labels object.",
            )

        # Check if labels object is empty
        if len(labels) == 0:
            return OperationResult(
                request_id="",
                success=False,
                error_message="Labels cannot be empty. Please provide at least one label.",
            )

        for key, value in labels.items():
            # Check key validity
            if not key or (isinstance(key, str) and key.strip() == ""):
                return OperationResult(
                    request_id="",
                    success=False,
                    error_message="Label keys cannot be empty Please provide valid keys.",
                )

            # Check value is not None or empty
            if value is None or (isinstance(value, str) and value.strip() == ""):
                return OperationResult(
                    request_id="",
                    success=False,
                    error_message="Label values cannot be empty Please provide valid values.",
                )

        # Validation passed
        return None

    def set_labels(self, labels: Dict[str, str]) -> OperationResult:
        """
        Sets the labels for this session.

        Args:
            labels (Dict[str, str]): The labels to set for the session.

        Returns:
            OperationResult: Result indicating success or failure with request ID.

        Raises:
            SessionError: If the operation fails.
        """
        try:
            # Validate labels using the extracted validation function
            validation_result = self._validate_labels(labels)
            if validation_result is not None:
                return validation_result

            # Convert labels to JSON string
            labels_json = json.dumps(labels)

            request = SetLabelRequest(
                authorization=f"Bearer {self.get_api_key()}",
                session_id=self.session_id,
                labels=labels_json,
            )

            response = self.get_client().set_label(request)

            # Extract request ID
            request_id = extract_request_id(response)

            return OperationResult(request_id=request_id, success=True)

        except Exception as e:
            log_operation_error("set_label", str(e))
            raise SessionError(
                f"Failed to set labels for session {self.session_id}: {e}"
            )

    def get_labels(self) -> OperationResult:
        """
        Gets the labels for this session.

        Returns:
            OperationResult: Result containing the labels as data and request ID.

        Raises:
            SessionError: If the operation fails.
        """
        try:
            request = GetLabelRequest(
                authorization=f"Bearer {self.get_api_key()}",
                session_id=self.session_id,
            )

            response = self.get_client().get_label(request)

            # Extract request ID
            request_id = extract_request_id(response)

            # Extract labels from response
            labels_json = (
                response.to_map().get("body", {}).get("Data", {}).get("Labels")
            )

            labels = {}
            if labels_json:
                labels = json.loads(labels_json)

            return OperationResult(request_id=request_id, success=True, data=labels)

        except Exception as e:
            log_operation_error("get_label", str(e))
            raise SessionError(
                f"Failed to get labels for session {self.session_id}: {e}"
            )

    def info(self) -> OperationResult:
        """
        Gets information about this session.

        Returns:
            OperationResult: Result containing the session information as data and
                request ID.

        Raises:
            SessionError: If the operation fails.
        """
        try:
            request = GetMcpResourceRequest(
                authorization=f"Bearer {self.get_api_key()}",
                session_id=self.session_id,
            )

            log_api_call("GetMcpResource", f"SessionId={self.session_id}")

            response = self.get_client().get_mcp_resource(request)
            try:
                response_body = json.dumps(
                    response.to_map().get("body", {}), ensure_ascii=False, indent=2
                )
                log_api_response(response_body)
            except Exception:
                logger.debug(f"📥 Response: {response}")

            # Extract request ID
            request_id = extract_request_id(response)

            # Extract session info from response
            response_map = response.to_map()
            data = response_map.get("body", {}).get("Data", {})

            session_info = SessionInfo()

            if "SessionId" in data:
                session_info.session_id = data["SessionId"]

            if "ResourceUrl" in data:
                session_info.resource_url = data["ResourceUrl"]
            # Transfer DesktopInfo fields to SessionInfo
            if "DesktopInfo" in data:
                desktop_info = data["DesktopInfo"]
                if "AppId" in desktop_info:
                    session_info.app_id = desktop_info["AppId"]
                if "AuthCode" in desktop_info:
                    session_info.auth_code = desktop_info["AuthCode"]
                if "ConnectionProperties" in desktop_info:
                    session_info.connection_properties = desktop_info[
                        "ConnectionProperties"
                    ]
                if "ResourceId" in desktop_info:
                    session_info.resource_id = desktop_info["ResourceId"]
                if "ResourceType" in desktop_info:
                    session_info.resource_type = desktop_info["ResourceType"]
                if "Ticket" in desktop_info:
                    session_info.ticket = desktop_info["Ticket"]

            return OperationResult(
                request_id=request_id, success=True, data=session_info
            )

        except Exception as e:
            log_operation_error("GetMcpResource", str(e))
            raise SessionError(
                f"Failed to get session info for session {self.session_id}: {e}"
            )

    def get_link(
        self, protocol_type: Optional[str] = None, port: Optional[int] = None
    ) -> OperationResult:
        """
        Get a link associated with the current session.

        Args:
            protocol_type (Optional[str], optional): The protocol type to use for the
                link. Defaults to None.
            port (Optional[int], optional): The port to use for the link. Must be an integer in the range [30100, 30199].
                Defaults to None.

        Returns:
            OperationResult: Result containing the link as data and request ID.

        Raises:
            SessionError: If the request fails or the response is invalid.
        """
        try:
            # Validate port range if port is provided
            if port is not None:
                if not isinstance(port, int) or port < 30100 or port > 30199:
                    raise SessionError(
                        f"Invalid port value: {port}. Port must be an integer in the range [30100, 30199]."
                    )

            request = GetLinkRequest(
                authorization=f"Bearer {self.get_api_key()}",
                session_id=self.get_session_id(),
                protocol_type=protocol_type,
                port=port,
            )
            response: GetLinkResponse = self.agent_bay.client.get_link(request)

            # Extract request ID
            request_id = extract_request_id(response)

            response_map = response.to_map()

            if not isinstance(response_map, dict):
                raise SessionError(
                    "Invalid response format: expected a dictionary from "
                    "response.to_map()"
                )

            body = response_map.get("body", {})
            if not isinstance(body, dict):
                raise SessionError(
                    "Invalid response format: 'body' field is not a dictionary"
                )

            data = body.get("Data", {})
            logger.debug(f"📊 Data: {data}")

            if not isinstance(data, dict):
                try:
                    data = json.loads(data) if isinstance(data, str) else {}
                except json.JSONDecodeError:
                    data = {}

            url = data.get("Url", "")

            return OperationResult(request_id=request_id, success=True, data=url)

        except SessionError:
            raise
        except Exception as e:
            raise SessionError(f"Failed to get link: {e}")

    async def get_link_async(
        self, protocol_type: Optional[str] = None, port: Optional[int] = None
    ) -> OperationResult:
        """
        Asynchronously get a link associated with the current session.

        Args:
            protocol_type (Optional[str], optional): The protocol type to use for the
                link. Defaults to None.
            port (Optional[int], optional): The port to use for the link. Must be an integer in the range [30100, 30199].
                Defaults to None.

        Returns:
            OperationResult: Result containing the link as data and request ID.

        Raises:
            SessionError: If the request fails or the response is invalid.
        """
        try:
            # Validate port range if port is provided
            if port is not None:
                if not isinstance(port, int) or port < 30100 or port > 30199:
                    raise SessionError(
                        f"Invalid port value: {port}. Port must be an integer in the range [30100, 30199]."
                    )

            request = GetLinkRequest(
                authorization=f"Bearer {self.get_api_key()}",
                session_id=self.get_session_id(),
                protocol_type=protocol_type,
                port=port,
            )
            response: GetLinkResponse = await self.agent_bay.client.get_link_async(
                request
            )

            # Extract request ID
            request_id = extract_request_id(response)

            response_map = response.to_map()

            if not isinstance(response_map, dict):
                raise SessionError(
                    "Invalid response format: expected a dictionary from "
                    "response.to_map()"
                )

            body = response_map.get("body", {})
            if not isinstance(body, dict):
                raise SessionError(
                    "Invalid response format: 'body' field is not a dictionary"
                )

            data = body.get("Data", {})
            logger.debug(f"📊 Data: {data}")

            if not isinstance(data, dict):
                try:
                    data = json.loads(data) if isinstance(data, str) else {}
                except json.JSONDecodeError:
                    data = {}

            url = data.get("Url", "")

            return OperationResult(request_id=request_id, success=True, data=url)

        except SessionError:
            raise
        except Exception as e:
            raise SessionError(f"Failed to get link asynchronously: {e}")

    def list_mcp_tools(self, image_id: Optional[str] = None) -> "McpToolsResult":
        """
        List MCP tools available for this session.

        Args:
            image_id: Optional image ID, defaults to session's image_id or "linux_latest"

        Returns:
            McpToolsResult: Result containing tools list and request ID
        """
        from agentbay.api.models import ListMcpToolsRequest
        from agentbay.model.response import McpToolsResult
        from agentbay.models.mcp_tool import McpTool
        import json

        # Use provided image_id, session's image_id, or default
        if image_id is None:
            image_id = getattr(self, 'image_id', '') or "linux_latest"

        request = ListMcpToolsRequest(
            authorization=f"Bearer {self.get_api_key()}",
            image_id=image_id
        )

        log_api_call("ListMcpTools", f"ImageId={image_id}")

        response = self.get_client().list_mcp_tools(request)

        # Extract request ID
        request_id = extract_request_id(response)

        if response and response.body:
            logger.debug(f"📥 Response from ListMcpTools: {response.body}")

        # Parse the response data
        tools = []
        if response and response.body and response.body.data:
            # The Data field is a JSON string, so we need to unmarshal it
            try:
                tools_data = json.loads(response.body.data)
                for tool_data in tools_data:
                    tool = McpTool(
                        name=tool_data.get('name', ''),
                        description=tool_data.get('description', ''),
                        input_schema=tool_data.get('inputSchema', {}),
                        server=tool_data.get('server', ''),
                        tool=tool_data.get('tool', '')
                    )
                    tools.append(tool)
            except json.JSONDecodeError as e:
                logger.error(f"❌ Error unmarshaling tools data: {e}")

        self.mcp_tools = tools  # Update the session's mcp_tools field

        return McpToolsResult(request_id=request_id, tools=tools)<|MERGE_RESOLUTION|>--- conflicted
+++ resolved
@@ -13,11 +13,7 @@
 from agentbay.application import ApplicationManager
 from agentbay.code import Code
 from agentbay.command import Command
-<<<<<<< HEAD
 from agentbay.computer import Computer
-=======
-from agentbay.mobile import Mobile
->>>>>>> 56fd5fd6
 from agentbay.exceptions import SessionError
 from agentbay.filesystem import FileSystem
 from agentbay.mobile import Mobile
@@ -91,13 +87,12 @@
         self.command = Command(self)
         self.code = Code(self)
         self.oss = Oss(self)
-        self.mobile = Mobile(self)
 
         # Initialize application and window managers
         self.application = ApplicationManager(self)
         self.window = WindowManager(self)
 
-        # Initialize new Computer and Mobile modules
+        # Initialize Computer and Mobile modules
         self.computer = Computer(self)
         self.mobile = Mobile(self)
 
@@ -570,7 +565,7 @@
         except Exception as e:
             raise SessionError(f"Failed to get link asynchronously: {e}")
 
-    def list_mcp_tools(self, image_id: Optional[str] = None) -> "McpToolsResult":
+    def list_mcp_tools(self, image_id: Optional[str] = None):
         """
         List MCP tools available for this session.
 
@@ -578,7 +573,7 @@
             image_id: Optional image ID, defaults to session's image_id or "linux_latest"
 
         Returns:
-            McpToolsResult: Result containing tools list and request ID
+            Result containing tools list and request ID
         """
         from agentbay.api.models import ListMcpToolsRequest
         from agentbay.model.response import McpToolsResult
