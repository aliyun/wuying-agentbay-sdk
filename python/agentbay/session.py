--- conflicted
+++ resolved
@@ -17,13 +17,8 @@
     SessionInfo contains information about a session.
     """
 
-<<<<<<< HEAD
     def __init__(self, session_id: str = "", resource_url: str = "", app_id: str = "",
                  auth_code: str = "", connection_properties: str = "",
-=======
-    def __init__(self, session_id: str = "", resource_url: str = "", app_id: str = "", 
-                 auth_code: str = "", connection_properties: str = "", 
->>>>>>> 33430569
                  resource_id: str = "", resource_type: str = ""):
         self.session_id = session_id
         self.resource_url = resource_url
@@ -47,11 +42,7 @@
         # Initialize file system, command handlers
         self.file_system = FileSystem(self)
         self.command = Command(self)
-<<<<<<< HEAD
-=======
-        self.adb = Adb(self)
         self.oss = Oss(self)
->>>>>>> 33430569
 
         # Initialize application and window managers
         self.application = ApplicationManager(self)
@@ -177,11 +168,6 @@
                 session_info.resource_url = data["ResourceUrl"]
                 # Update the session's resource_url with the latest value
                 self.resource_url = data["ResourceUrl"]
-<<<<<<< HEAD
-
-=======
-            
->>>>>>> 33430569
             # Transfer DesktopInfo fields to SessionInfo
             if "DesktopInfo" in data:
                 desktop_info = data["DesktopInfo"]
@@ -195,11 +181,6 @@
                     session_info.resource_id = desktop_info["ResourceId"]
                 if "ResourceType" in desktop_info:
                     session_info.resource_type = desktop_info["ResourceType"]
-<<<<<<< HEAD
-
-=======
-                
->>>>>>> 33430569
             return session_info
 
         except Exception as e:
