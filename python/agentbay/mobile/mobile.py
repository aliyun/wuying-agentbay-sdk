"""
Mobile module for mobile device UI automation and configuration.
Handles touch operations, UI element interactions, application management, screenshot capabilities,
and mobile environment configuration operations.
"""

from typing import List, Optional, Dict, Any

from agentbay.api.base_service import BaseService
from agentbay.exceptions import AgentBayError, SessionError
from agentbay.model import BoolResult, OperationResult
from agentbay.model.response import AdbUrlResult
from agentbay.ui.ui import UIElementListResult
from agentbay.application.application import (
    InstalledAppListResult,
    ProcessListResult,
    AppOperationResult,
    Process,
    InstalledApp,
)
from agentbay.logger import get_logger
from agentbay.command import MOBILE_COMMAND_TEMPLATES

# Initialize logger for this module
logger = get_logger("mobile")


class KeyCode:
    """
    Key codes for mobile device input.
    """

    HOME = 3
    BACK = 4
    VOLUME_UP = 24
    VOLUME_DOWN = 25
    POWER = 26
    MENU = 82


class Mobile(BaseService):
    """
    Handles mobile UI automation operations and configuration in the AgentBay cloud environment.
    Provides comprehensive mobile automation capabilities including touch operations,
    UI element interactions, application management, screenshot capabilities,
    and mobile environment configuration operations.
    """

    def __init__(self, session):
        """
        Initialize a Mobile object.

        Args:
            session: The session object that provides access to the AgentBay API.
        """
        super().__init__(session)

    # Touch Operations
    def tap(self, x: int, y: int) -> BoolResult:
        """
        Taps on the screen at the specified coordinates.

        Args:
            x (int): X coordinate.
            y (int): Y coordinate.

        Returns:
            BoolResult: Result object containing success status and error message if any.
        """
        args = {"x": x, "y": y}
        try:
            result = self._call_mcp_tool("tap", args)

            if not result.success:
                return BoolResult(
                    request_id=result.request_id,
                    success=False,
                    data=None,
                    error_message=result.error_message,
                )

            return BoolResult(
                request_id=result.request_id,
                success=True,
                data=True,
                error_message="",
            )
        except Exception as e:
            return BoolResult(
                request_id="",
                success=False,
                data=None,
                error_message=f"Failed to tap: {str(e)}",
            )

    def swipe(
        self,
        start_x: int,
        start_y: int,
        end_x: int,
        end_y: int,
        duration_ms: int = 300,
    ) -> BoolResult:
        """
        Performs a swipe gesture from one point to another.

        Args:
            start_x (int): Starting X coordinate.
            start_y (int): Starting Y coordinate.
            end_x (int): Ending X coordinate.
            end_y (int): Ending Y coordinate.
            duration_ms (int, optional): Duration of the swipe in milliseconds.
                Defaults to 300.

        Returns:
            BoolResult: Result object containing success status and error message if any.
        """
        args = {
            "start_x": start_x,
            "start_y": start_y,
            "end_x": end_x,
            "end_y": end_y,
            "duration_ms": duration_ms,
        }
        try:
            result = self._call_mcp_tool("swipe", args)

            if not result.success:
                return BoolResult(
                    request_id=result.request_id,
                    success=False,
                    data=None,
                    error_message=result.error_message,
                )

            return BoolResult(
                request_id=result.request_id,
                success=True,
                data=True,
                error_message="",
            )
        except Exception as e:
            return BoolResult(
                request_id="",
                success=False,
                data=None,
                error_message=f"Failed to perform swipe: {str(e)}",
            )

    def input_text(self, text: str) -> BoolResult:
        """
        Inputs text into the active field.

        Args:
            text (str): The text to input.

        Returns:
            BoolResult: Result object containing success status and error message if any.
        """
        args = {"text": text}
        try:
            result = self._call_mcp_tool("input_text", args)

            if not result.success:
                return BoolResult(
                    request_id=result.request_id,
                    success=False,
                    data=None,
                    error_message=result.error_message,
                )

            return BoolResult(
                request_id=result.request_id,
                success=True,
                data=True,
                error_message="",
            )
        except Exception as e:
            return BoolResult(
                request_id="",
                success=False,
                data=None,
                error_message=f"Failed to input text: {str(e)}",
            )

    def send_key(self, key: int) -> BoolResult:
        """
        Sends a key press event.

        Args:
            key (int): The key code to send. Supported key codes are:
                - 3 : HOME
                - 4 : BACK
                - 24 : VOLUME UP
                - 25 : VOLUME DOWN
                - 26 : POWER
                - 82 : MENU

        Returns:
            BoolResult: Result object containing success status and error message if any.
        """
        args = {"key": key}
        try:
            result = self._call_mcp_tool("send_key", args)

            if not result.success:
                return BoolResult(
                    request_id=result.request_id,
                    success=False,
                    data=None,
                    error_message=result.error_message,
                )

            return BoolResult(
                request_id=result.request_id,
                success=True,
                data=True,
                error_message="",
            )
        except Exception as e:
            return BoolResult(
                request_id="",
                success=False,
                data=None,
                error_message=f"Failed to send key: {str(e)}",
            )

    # UI Element Operations
    def get_clickable_ui_elements(self, timeout_ms: int = 2000) -> UIElementListResult:
        """
        Retrieves all clickable UI elements within the specified timeout.

        Args:
            timeout_ms (int, optional): Timeout in milliseconds. Defaults to 2000.

        Returns:
            UIElementListResult: Result object containing clickable UI elements and
                error message if any.
        """
        args = {"timeout_ms": timeout_ms}
        try:
            result = self._call_mcp_tool("get_clickable_ui_elements", args)
            request_id = result.request_id

            if not result.success:
                return UIElementListResult(
                    request_id=request_id,
                    success=False,
                    elements=None,
                    error_message=result.error_message,
                )

            try:
                import json
                elements = json.loads(result.data)
                return UIElementListResult(
                    request_id=request_id,
                    success=True,
                    elements=elements,
                    error_message="",
                )
            except Exception as e:
                return UIElementListResult(
                    request_id=request_id,
                    success=False,
                    elements=None,
                    error_message=f"Failed to parse clickable UI elements data: {e}",
                )
        except Exception as e:
            return UIElementListResult(
                request_id="",
                success=False,
                elements=None,
                error_message=f"Failed to get clickable UI elements: {str(e)}",
            )

    def get_all_ui_elements(self, timeout_ms: int = 2000) -> UIElementListResult:
        """
        Retrieves all UI elements within the specified timeout.

        Args:
            timeout_ms (int, optional): Timeout in milliseconds. Defaults to 2000.

        Returns:
            UIElementListResult: Result object containing UI elements and error
                message if any.
        """
        args = {"timeout_ms": timeout_ms}

        def parse_element(element: Dict[str, Any]) -> Dict[str, Any]:
            """
            Recursively parses a UI element and its children.

            Args:
                element (Dict[str, Any]): The UI element to parse.

            Returns:
                Dict[str, Any]: The parsed UI element.
            """
            parsed = {
                "bounds": element.get("bounds", ""),
                "className": element.get("className", ""),
                "text": element.get("text", ""),
                "type": element.get("type", ""),
                "resourceId": element.get("resourceId", ""),
                "index": element.get("index", -1),
                "isParent": element.get("isParent", False),
            }
            children = element.get("children", [])
            if children:
                parsed["children"] = [parse_element(child) for child in children]
            else:
                parsed["children"] = []
            return parsed

        try:
            result = self._call_mcp_tool("get_all_ui_elements", args)
            request_id = result.request_id

            if not result.success:
                return UIElementListResult(
                    request_id=request_id,
                    success=False,
                    elements=None,
                    error_message=result.error_message,
                )

            try:
                import json
                elements = json.loads(result.data)
                parsed_elements = [parse_element(element) for element in elements]
                return UIElementListResult(
                    request_id=request_id,
                    success=True,
                    elements=parsed_elements,
                    error_message="",
                )
            except Exception as e:
                return UIElementListResult(
                    request_id=request_id,
                    success=False,
                    elements=None,
                    error_message=f"Failed to parse UI elements data: {e}",
                )
        except Exception as e:
            return UIElementListResult(
                request_id="",
                success=False,
                elements=None,
                error_message=f"Failed to get all UI elements: {str(e)}",
            )

    # Application Management Operations
    def get_installed_apps(
        self, start_menu: bool, desktop: bool, ignore_system_apps: bool
    ) -> InstalledAppListResult:
        """
        Retrieves a list of installed applications.

        Args:
            start_menu (bool): Whether to include start menu applications.
            desktop (bool): Whether to include desktop applications.
            ignore_system_apps (bool): Whether to ignore system applications.

        Returns:
            InstalledAppListResult: The result containing the list of installed
                applications.
        """
        try:
            args = {
                "start_menu": start_menu,
                "desktop": desktop,
                "ignore_system_apps": ignore_system_apps,
            }

            result = self._call_mcp_tool("get_installed_apps", args)

            if not result.success:
                return InstalledAppListResult(
                    request_id=result.request_id,
                    success=False,
                    error_message=result.error_message,
                )

            try:
                import json
                apps_json = json.loads(result.data)
                installed_apps = []

                for app_data in apps_json:
                    app = InstalledApp.from_dict(app_data)
                    installed_apps.append(app)

                return InstalledAppListResult(
                    request_id=result.request_id,
                    success=True,
                    data=installed_apps,
                )
            except json.JSONDecodeError as e:
                return InstalledAppListResult(
                    request_id=result.request_id,
                    success=False,
                    error_message=f"Failed to parse applications JSON: {e}",
                )
        except Exception as e:
            return InstalledAppListResult(
                success=False, error_message=str(e)
            )

    def start_app(
        self, start_cmd: str, work_directory: str = "", activity: str = ""
    ) -> ProcessListResult:
        """
        Starts an application with the given command, optional working directory and
            optional activity.

        Args:
            start_cmd (str): The command to start the application.
            work_directory (str, optional): The working directory for the application.
            activity (str, optional): Activity name to launch (e.g. ".SettingsActivity"
                or "com.package/.Activity"). Defaults to "".

        Returns:
            ProcessListResult: The result containing the list of processes started.
        """
        try:
            args = {"start_cmd": start_cmd}
            if work_directory:
                args["work_directory"] = work_directory
            if activity:
                args["activity"] = activity

            result = self._call_mcp_tool("start_app", args)

            if not result.success:
                return ProcessListResult(
                    request_id=result.request_id,
                    success=False,
                    error_message=result.error_message,
                )

            try:
                import json
                processes_json = json.loads(result.data)
                processes = []

                for process_data in processes_json:
                    process = Process.from_dict(process_data)
                    processes.append(process)

                return ProcessListResult(
                    request_id=result.request_id, success=True, data=processes
                )
            except json.JSONDecodeError as e:
                return ProcessListResult(
                    request_id=result.request_id,
                    success=False,
                    error_message=f"Failed to parse processes JSON: {e}",
                )
        except Exception as e:
            return ProcessListResult(success=False, error_message=str(e))

    def stop_app_by_cmd(self, stop_cmd: str) -> AppOperationResult:
        """
        Stops an application by stop command.

        Args:
            stop_cmd (str): The command to stop the application.

        Returns:
            AppOperationResult: The result of the operation.
        """
        try:
            args = {"stop_cmd": stop_cmd}
            result = self._call_mcp_tool("stop_app_by_cmd", args)

            return AppOperationResult(
                request_id=result.request_id,
                success=result.success,
                error_message=result.error_message,
            )
        except Exception as e:
            return AppOperationResult(success=False, error_message=str(e))

    # Screenshot Operations
    def screenshot(self) -> OperationResult:
        """
        Takes a screenshot of the current screen.

        Returns:
            OperationResult: Result object containing the path to the screenshot
                and error message if any.
        """
        args = {}
        try:
            result = self._call_mcp_tool("system_screenshot", args)

            if not result.success:
                return OperationResult(
                    request_id=result.request_id,
                    success=False,
                    data=None,
                    error_message=result.error_message,
                )

            return OperationResult(
                request_id=result.request_id,
                success=True,
                data=result.data,
                error_message="",
            )
        except Exception as e:
            return OperationResult(
                request_id="",
                success=False,
                data=None,
                error_message=f"Failed to take screenshot: {str(e)}",
            )

    # Mobile Configuration Operations
    def configure(self, mobile_config):
        """
        Configure mobile settings from MobileExtraConfig.
        
        Args:
            mobile_config: MobileExtraConfig object containing mobile configuration.
        """
        if not mobile_config:
            logger.warning("No mobile configuration provided")
            return
        
        # Configure resolution lock
        if mobile_config.lock_resolution is not None:
            self._set_resolution_lock(mobile_config.lock_resolution)
        
        # Configure app management rules
        if mobile_config.app_manager_rule and mobile_config.app_manager_rule.rule_type:
            app_rule = mobile_config.app_manager_rule
            package_names = app_rule.app_package_name_list or []
            
            if package_names and app_rule.rule_type in ["White", "Black"]:
                if app_rule.rule_type == "White":
                    self._set_app_whitelist(package_names)
                else:
                    self._set_app_blacklist(package_names)
            elif not package_names:
                logger.warning(f"No package names provided for {app_rule.rule_type} list")
        
        # Configure navigation bar visibility
        if mobile_config.hide_navigation_bar is not None:
            self._set_navigation_bar_visibility(mobile_config.hide_navigation_bar)
        
        # Configure uninstall blacklist
        if mobile_config.uninstall_blacklist and len(mobile_config.uninstall_blacklist) > 0:
            self._set_uninstall_blacklist(mobile_config.uninstall_blacklist)

    def set_resolution_lock(self, enable: bool):
        """
        Set display resolution lock for mobile devices.
        
        Args:
            enable (bool): True to enable, False to disable.
        """
        self._set_resolution_lock(enable)

    def set_app_whitelist(self, package_names: List[str]):
        """
        Set application whitelist.
        
        Args:
            package_names (List[str]): List of Android package names to whitelist.
        """
        if not package_names:
            logger.warning("Empty package names list for whitelist")
            return
        self._set_app_whitelist(package_names)

    def set_app_blacklist(self, package_names: List[str]):
        """
        Set application blacklist.
        
        Args:
            package_names (List[str]): List of Android package names to blacklist.
        """
        if not package_names:
            logger.warning("Empty package names list for blacklist")
            return
        self._set_app_blacklist(package_names)

<<<<<<< HEAD
=======
    def set_navigation_bar_visibility(self, hide: bool):
        """
        Set navigation bar visibility for mobile devices.
        
        Args:
            hide (bool): True to hide navigation bar, False to show navigation bar.
        """
        self._set_navigation_bar_visibility(hide)

    def set_uninstall_blacklist(self, package_names: List[str]):
        """
        Set uninstall protection blacklist for mobile devices.
        
        Args:
            package_names (List[str]): List of Android package names to protect from uninstallation.
        """
        if not package_names:
            logger.warning("Empty package names list for uninstall blacklist")
            return
        self._set_uninstall_blacklist(package_names)

>>>>>>> 97751489
    def get_adb_url(self, adbkey_pub: str) -> AdbUrlResult:
        """
        Retrieves the ADB connection URL for the mobile environment.

        This method is only supported in mobile environments (mobile_latest image).
        It uses the provided ADB public key to establish the connection and returns
        the ADB connect URL.

        Args:
            adbkey_pub (str): The ADB public key for connection authentication.

        Returns:
            AdbUrlResult: Result object containing the ADB connection URL
                         (format: "adb connect <IP>:<Port>") and request ID.
                         Returns error if not in mobile environment.

        Raises:
            SessionError: If the session is not in mobile environment.
        """
        try:
            # Build options JSON with adbkey_pub
            import json
            options_json = json.dumps({"adbkey_pub": adbkey_pub})

            # Call get_link with protocol_type="adb" and options
            result = self.session.get_link(protocol_type="adb", options=options_json)

            # Log the operation
            logger.info(f"✅ get_adb_url completed successfully. RequestID: {result.request_id}")

            # Return wrapped in AdbUrlResult
            return AdbUrlResult(
                request_id=result.request_id,
                success=result.success,
                data=result.data,
                error_message=result.error_message if not result.success else "",
            )

        except Exception as e:
            error_msg = f"Failed to get ADB URL: {str(e)}"
            logger.error(f"❌ {error_msg}")
            return AdbUrlResult(
                request_id="",
                success=False,
                data=None,
                error_message=error_msg,
            )

    def _execute_template_command(self, template_name: str, params: Dict[str, Any], operation_name: str):
        """Execute a command using template and parameters."""
        template = MOBILE_COMMAND_TEMPLATES.get(template_name)
        if not template:
            logger.error(f"Template '{template_name}' not found")
            return
            
        command = template.format(**params)
        
        logger.info(f"Executing {operation_name}")
        result = self.session.command.execute_command(command)
        
        if result.success:
            logger.info(f"✅ {operation_name} completed successfully")
        else:
            logger.error(f"❌ {operation_name} failed: {result.error_message}")

    def _set_resolution_lock(self, enable: bool):
        """Execute resolution lock command."""
        params = {"lock_switch": 1 if enable else 0}
        operation_name = f"Resolution lock {'enable' if enable else 'disable'}"
        self._execute_template_command("resolution_lock", params, operation_name)

    def _set_app_whitelist(self, package_names: List[str]):
        """Execute app whitelist command."""
        params = {
            "package_list": '\n'.join(package_names),
            "package_count": len(package_names)
        }
        operation_name = f"App whitelist configuration ({len(package_names)} packages)"
        self._execute_template_command("app_whitelist", params, operation_name)

    def _set_app_blacklist(self, package_names: List[str]):
        """Execute app blacklist command."""
        params = {
            "package_list": '\n'.join(package_names),
            "package_count": len(package_names)
        }
        operation_name = f"App blacklist configuration ({len(package_names)} packages)"
        self._execute_template_command("app_blacklist", params, operation_name)

    def _set_navigation_bar_visibility(self, hide: bool):
        """Execute navigation bar visibility command."""
        template_name = "hide_navigation_bar" if hide else "show_navigation_bar"
        operation_name = f"Navigation bar visibility (hide: {hide})"
        self._execute_template_command(template_name, {}, operation_name)

    def _set_uninstall_blacklist(self, package_names: List[str]):
        """Execute uninstall blacklist command."""
        # Use semicolon-separated format for uninstall blacklist property
        params = {
            "package_list": ';'.join(package_names)
        }
        operation_name = f"Uninstall blacklist configuration ({len(package_names)} packages)"
        self._execute_template_command("uninstall_blacklist", params, operation_name)<|MERGE_RESOLUTION|>--- conflicted
+++ resolved
@@ -587,8 +587,6 @@
             return
         self._set_app_blacklist(package_names)
 
-<<<<<<< HEAD
-=======
     def set_navigation_bar_visibility(self, hide: bool):
         """
         Set navigation bar visibility for mobile devices.
@@ -610,7 +608,6 @@
             return
         self._set_uninstall_blacklist(package_names)
 
->>>>>>> 97751489
     def get_adb_url(self, adbkey_pub: str) -> AdbUrlResult:
         """
         Retrieves the ADB connection URL for the mobile environment.
