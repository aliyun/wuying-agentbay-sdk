"""
Mobile module for mobile device UI automation and configuration.
Handles touch operations, UI element interactions, application management, screenshot capabilities,
and mobile environment configuration operations.
"""

from typing import List, Optional, Dict, Any

from agentbay.api.base_service import BaseService
from agentbay.exceptions import AgentBayError, SessionError
from agentbay.model import BoolResult, OperationResult
from agentbay.model.response import AdbUrlResult
from agentbay.ui.ui import UIElementListResult
from agentbay.application.application import (
    InstalledAppListResult,
    ProcessListResult,
    AppOperationResult,
    Process,
    InstalledApp,
)
from agentbay.logger import get_logger
from agentbay.command import MOBILE_COMMAND_TEMPLATES

# Initialize logger for this module
logger = get_logger("mobile")


class KeyCode:
    """
    Key codes for mobile device input.
    """

    HOME = 3
    BACK = 4
    VOLUME_UP = 24
    VOLUME_DOWN = 25
    POWER = 26
    MENU = 82


class Mobile(BaseService):
    """
    Handles mobile UI automation operations and configuration in the AgentBay cloud environment.
    Provides comprehensive mobile automation capabilities including touch operations,
    UI element interactions, application management, screenshot capabilities,
    and mobile environment configuration operations.
    """

    def __init__(self, session):
        """
        Initialize a Mobile object.

        Args:
            session: The session object that provides access to the AgentBay API.
        """
        super().__init__(session)

    # Touch Operations
    def tap(self, x: int, y: int) -> BoolResult:
        """
        Taps on the screen at the specified coordinates.

        Args:
            x (int): X coordinate.
            y (int): Y coordinate.

        Returns:
            BoolResult: Result object containing success status and error message if any.
        """
        args = {"x": x, "y": y}
        try:
            result = self._call_mcp_tool("tap", args)

            if not result.success:
                return BoolResult(
                    request_id=result.request_id,
                    success=False,
                    data=None,
                    error_message=result.error_message,
                )

            return BoolResult(
                request_id=result.request_id,
                success=True,
                data=True,
                error_message="",
            )
        except Exception as e:
            return BoolResult(
                request_id="",
                success=False,
                data=None,
                error_message=f"Failed to tap: {str(e)}",
            )

    def swipe(
        self,
        start_x: int,
        start_y: int,
        end_x: int,
        end_y: int,
        duration_ms: int = 300,
    ) -> BoolResult:
        """
        Performs a swipe gesture from one point to another.

        Args:
            start_x (int): Starting X coordinate.
            start_y (int): Starting Y coordinate.
            end_x (int): Ending X coordinate.
            end_y (int): Ending Y coordinate.
            duration_ms (int, optional): Duration of the swipe in milliseconds.
                Defaults to 300.

        Returns:
            BoolResult: Result object containing success status and error message if any.
        """
        args = {
            "start_x": start_x,
            "start_y": start_y,
            "end_x": end_x,
            "end_y": end_y,
            "duration_ms": duration_ms,
        }
        try:
            result = self._call_mcp_tool("swipe", args)

            if not result.success:
                return BoolResult(
                    request_id=result.request_id,
                    success=False,
                    data=None,
                    error_message=result.error_message,
                )

            return BoolResult(
                request_id=result.request_id,
                success=True,
                data=True,
                error_message="",
            )
        except Exception as e:
            return BoolResult(
                request_id="",
                success=False,
                data=None,
                error_message=f"Failed to perform swipe: {str(e)}",
            )

    def input_text(self, text: str) -> BoolResult:
        """
        Inputs text into the active field.

        Args:
            text (str): The text to input.

        Returns:
            BoolResult: Result object containing success status and error message if any.
        """
        args = {"text": text}
        try:
            result = self._call_mcp_tool("input_text", args)

            if not result.success:
                return BoolResult(
                    request_id=result.request_id,
                    success=False,
                    data=None,
                    error_message=result.error_message,
                )

            return BoolResult(
                request_id=result.request_id,
                success=True,
                data=True,
                error_message="",
            )
        except Exception as e:
            return BoolResult(
                request_id="",
                success=False,
                data=None,
                error_message=f"Failed to input text: {str(e)}",
            )

    def send_key(self, key: int) -> BoolResult:
        """
        Sends a key press event.

        Args:
            key (int): The key code to send. Supported key codes are:
                - 3 : HOME
                - 4 : BACK
                - 24 : VOLUME UP
                - 25 : VOLUME DOWN
                - 26 : POWER
                - 82 : MENU

        Returns:
            BoolResult: Result object containing success status and error message if any.
        """
        args = {"key": key}
        try:
            result = self._call_mcp_tool("send_key", args)

            if not result.success:
                return BoolResult(
                    request_id=result.request_id,
                    success=False,
                    data=None,
                    error_message=result.error_message,
                )

            return BoolResult(
                request_id=result.request_id,
                success=True,
                data=True,
                error_message="",
            )
        except Exception as e:
            return BoolResult(
                request_id="",
                success=False,
                data=None,
                error_message=f"Failed to send key: {str(e)}",
            )

    # UI Element Operations
    def get_clickable_ui_elements(self, timeout_ms: int = 2000) -> UIElementListResult:
        """
        Retrieves all clickable UI elements within the specified timeout.

        Args:
            timeout_ms (int, optional): Timeout in milliseconds. Defaults to 2000.

        Returns:
            UIElementListResult: Result object containing clickable UI elements and
                error message if any.
        """
        args = {"timeout_ms": timeout_ms}
        try:
            result = self._call_mcp_tool("get_clickable_ui_elements", args)
            request_id = result.request_id

            if not result.success:
                return UIElementListResult(
                    request_id=request_id,
                    success=False,
                    elements=None,
                    error_message=result.error_message,
                )

            try:
                import json
                elements = json.loads(result.data)
                return UIElementListResult(
                    request_id=request_id,
                    success=True,
                    elements=elements,
                    error_message="",
                )
            except Exception as e:
                return UIElementListResult(
                    request_id=request_id,
                    success=False,
                    elements=None,
                    error_message=f"Failed to parse clickable UI elements data: {e}",
                )
        except Exception as e:
            return UIElementListResult(
                request_id="",
                success=False,
                elements=None,
                error_message=f"Failed to get clickable UI elements: {str(e)}",
            )

    def get_all_ui_elements(self, timeout_ms: int = 2000) -> UIElementListResult:
        """
        Retrieves all UI elements within the specified timeout.

        Args:
            timeout_ms (int, optional): Timeout in milliseconds. Defaults to 2000.

        Returns:
            UIElementListResult: Result object containing UI elements and error
                message if any.
        """
        args = {"timeout_ms": timeout_ms}

        def parse_element(element: Dict[str, Any]) -> Dict[str, Any]:
            """
            Recursively parses a UI element and its children.

            Args:
                element (Dict[str, Any]): The UI element to parse.

            Returns:
                Dict[str, Any]: The parsed UI element.
            """
            parsed = {
                "bounds": element.get("bounds", ""),
                "className": element.get("className", ""),
                "text": element.get("text", ""),
                "type": element.get("type", ""),
                "resourceId": element.get("resourceId", ""),
                "index": element.get("index", -1),
                "isParent": element.get("isParent", False),
            }
            children = element.get("children", [])
            if children:
                parsed["children"] = [parse_element(child) for child in children]
            else:
                parsed["children"] = []
            return parsed

        try:
            result = self._call_mcp_tool("get_all_ui_elements", args)
            request_id = result.request_id

            if not result.success:
                return UIElementListResult(
                    request_id=request_id,
                    success=False,
                    elements=None,
                    error_message=result.error_message,
                )

            try:
                import json
                elements = json.loads(result.data)
                parsed_elements = [parse_element(element) for element in elements]
                return UIElementListResult(
                    request_id=request_id,
                    success=True,
                    elements=parsed_elements,
                    error_message="",
                )
            except Exception as e:
                return UIElementListResult(
                    request_id=request_id,
                    success=False,
                    elements=None,
                    error_message=f"Failed to parse UI elements data: {e}",
                )
        except Exception as e:
            return UIElementListResult(
                request_id="",
                success=False,
                elements=None,
                error_message=f"Failed to get all UI elements: {str(e)}",
            )

    # Application Management Operations
    def get_installed_apps(
        self, start_menu: bool, desktop: bool, ignore_system_apps: bool
    ) -> InstalledAppListResult:
        """
        Retrieves a list of installed applications.

        Args:
            start_menu (bool): Whether to include start menu applications.
            desktop (bool): Whether to include desktop applications.
            ignore_system_apps (bool): Whether to ignore system applications.

        Returns:
            InstalledAppListResult: The result containing the list of installed
                applications.
        """
        try:
            args = {
                "start_menu": start_menu,
                "desktop": desktop,
                "ignore_system_apps": ignore_system_apps,
            }

            result = self._call_mcp_tool("get_installed_apps", args)

            if not result.success:
                return InstalledAppListResult(
                    request_id=result.request_id,
                    success=False,
                    error_message=result.error_message,
                )

            try:
                import json
                apps_json = json.loads(result.data)
                installed_apps = []

                for app_data in apps_json:
                    app = InstalledApp.from_dict(app_data)
                    installed_apps.append(app)

                return InstalledAppListResult(
                    request_id=result.request_id,
                    success=True,
                    data=installed_apps,
                )
            except json.JSONDecodeError as e:
                return InstalledAppListResult(
                    request_id=result.request_id,
                    success=False,
                    error_message=f"Failed to parse applications JSON: {e}",
                )
        except Exception as e:
            return InstalledAppListResult(
                success=False, error_message=str(e)
            )

    def start_app(
        self, start_cmd: str, work_directory: str = "", activity: str = ""
    ) -> ProcessListResult:
        """
        Starts an application with the given command, optional working directory and
            optional activity.

        Args:
            start_cmd (str): The command to start the application.
            work_directory (str, optional): The working directory for the application.
            activity (str, optional): Activity name to launch (e.g. ".SettingsActivity"
                or "com.package/.Activity"). Defaults to "".

        Returns:
            ProcessListResult: The result containing the list of processes started.
        """
        try:
            args = {"start_cmd": start_cmd}
            if work_directory:
                args["work_directory"] = work_directory
            if activity:
                args["activity"] = activity

            result = self._call_mcp_tool("start_app", args)

            if not result.success:
                return ProcessListResult(
                    request_id=result.request_id,
                    success=False,
                    error_message=result.error_message,
                )

            try:
                import json
                processes_json = json.loads(result.data)
                processes = []

                for process_data in processes_json:
                    process = Process.from_dict(process_data)
                    processes.append(process)

                return ProcessListResult(
                    request_id=result.request_id, success=True, data=processes
                )
            except json.JSONDecodeError as e:
                return ProcessListResult(
                    request_id=result.request_id,
                    success=False,
                    error_message=f"Failed to parse processes JSON: {e}",
                )
        except Exception as e:
            return ProcessListResult(success=False, error_message=str(e))

    def stop_app_by_cmd(self, stop_cmd: str) -> AppOperationResult:
        """
        Stops an application by stop command.

        Args:
            stop_cmd (str): The command to stop the application.

        Returns:
            AppOperationResult: The result of the operation.
        """
        try:
            args = {"stop_cmd": stop_cmd}
            result = self._call_mcp_tool("stop_app_by_cmd", args)

            return AppOperationResult(
                request_id=result.request_id,
                success=result.success,
                error_message=result.error_message,
            )
        except Exception as e:
            return AppOperationResult(success=False, error_message=str(e))

    # Screenshot Operations
    def screenshot(self) -> OperationResult:
        """
        Takes a screenshot of the current screen.

        Returns:
            OperationResult: Result object containing the path to the screenshot
                and error message if any.
        """
        args = {}
        try:
            result = self._call_mcp_tool("system_screenshot", args)

            if not result.success:
                return OperationResult(
                    request_id=result.request_id,
                    success=False,
                    data=None,
                    error_message=result.error_message,
                )

            return OperationResult(
                request_id=result.request_id,
                success=True,
                data=result.data,
                error_message="",
            )
        except Exception as e:
            return OperationResult(
                request_id="",
                success=False,
                data=None,
                error_message=f"Failed to take screenshot: {str(e)}",
            )

    # Mobile Configuration Operations
    def configure(self, mobile_config):
        """
        Configure mobile settings from MobileExtraConfig.
        
        Args:
            mobile_config: MobileExtraConfig object containing mobile configuration.
        """
        if not mobile_config:
            logger.warning("No mobile configuration provided")
            return
        
        # Configure resolution lock
        if mobile_config.lock_resolution is not None:
            self._set_resolution_lock(mobile_config.lock_resolution)
        
        # Configure app management rules
        if mobile_config.app_manager_rule and mobile_config.app_manager_rule.rule_type:
            app_rule = mobile_config.app_manager_rule
            package_names = app_rule.app_package_name_list or []
            
            if package_names and app_rule.rule_type in ["White", "Black"]:
                if app_rule.rule_type == "White":
                    self._set_app_whitelist(package_names)
                else:
                    self._set_app_blacklist(package_names)
            elif not package_names:
                logger.warning(f"No package names provided for {app_rule.rule_type} list")

    def set_resolution_lock(self, enable: bool):
        """
        Set display resolution lock for mobile devices.
        
        Args:
            enable (bool): True to enable, False to disable.
        """
        self._set_resolution_lock(enable)

    def set_app_whitelist(self, package_names: List[str]):
        """
        Set application whitelist.
        
        Args:
            package_names (List[str]): List of Android package names to whitelist.
        """
        if not package_names:
            logger.warning("Empty package names list for whitelist")
            return
        self._set_app_whitelist(package_names)

    def set_app_blacklist(self, package_names: List[str]):
        """
        Set application blacklist.
        
        Args:
            package_names (List[str]): List of Android package names to blacklist.
        """
        if not package_names:
            logger.warning("Empty package names list for blacklist")
            return
        self._set_app_blacklist(package_names)

    def get_adb_url(self, adbkey_pub: str) -> AdbUrlResult:
        """
        Retrieves the ADB connection URL for the mobile environment.

        This method is only supported in mobile environments (mobile_latest image).
        It uses the provided ADB public key to establish the connection and returns
        the ADB connect URL.

        Args:
            adbkey_pub (str): The ADB public key for connection authentication.

        Returns:
            AdbUrlResult: Result object containing the ADB connection URL
                         (format: "adb connect <IP>:<Port>") and request ID.
                         Returns error if not in mobile environment.

        Raises:
            SessionError: If the session is not in mobile environment.
        """
        try:
<<<<<<< HEAD
            # Check if this is a mobile environment
            image_id = getattr(self.session, "image_id", "")

=======
>>>>>>> 14577d3a
            # Build options JSON with adbkey_pub
            import json
            options_json = json.dumps({"adbkey_pub": adbkey_pub})

            # Call get_link with protocol_type="adb" and options
            result = self.session.get_link(protocol_type="adb", options=options_json)

            # Log the operation
            logger.info(f"✅ get_adb_url completed successfully. RequestID: {result.request_id}")

            # Return wrapped in AdbUrlResult
            return AdbUrlResult(
                request_id=result.request_id,
                success=result.success,
                data=result.data,
                error_message=result.error_message if not result.success else "",
            )

        except Exception as e:
            error_msg = f"Failed to get ADB URL: {str(e)}"
            logger.error(f"❌ {error_msg}")
            return AdbUrlResult(
                request_id="",
                success=False,
                data=None,
                error_message=error_msg,
            )

    def _execute_template_command(self, template_name: str, params: Dict[str, Any], operation_name: str):
        """Execute a command using template and parameters."""
        template = MOBILE_COMMAND_TEMPLATES.get(template_name)
        if not template:
            logger.error(f"Template '{template_name}' not found")
            return
            
        command = template.format(**params)
        
        logger.info(f"Executing {operation_name}")
        result = self.session.command.execute_command(command)
        
        if result.success:
            logger.info(f"✅ {operation_name} completed successfully")
        else:
            logger.error(f"❌ {operation_name} failed: {result.error_message}")

    def _set_resolution_lock(self, enable: bool):
        """Execute resolution lock command."""
        params = {"lock_switch": 1 if enable else 0}
        operation_name = f"Resolution lock {'enable' if enable else 'disable'}"
        self._execute_template_command("resolution_lock", params, operation_name)

    def _set_app_whitelist(self, package_names: List[str]):
        """Execute app whitelist command."""
        params = {
            "package_list": '\n'.join(package_names),
            "package_count": len(package_names)
        }
        operation_name = f"App whitelist configuration ({len(package_names)} packages)"
        self._execute_template_command("app_whitelist", params, operation_name)

    def _set_app_blacklist(self, package_names: List[str]):
        """Execute app blacklist command."""
        params = {
            "package_list": '\n'.join(package_names),
            "package_count": len(package_names)
        }
        operation_name = f"App blacklist configuration ({len(package_names)} packages)"
        self._execute_template_command("app_blacklist", params, operation_name)<|MERGE_RESOLUTION|>--- conflicted
+++ resolved
@@ -599,12 +599,6 @@
             SessionError: If the session is not in mobile environment.
         """
         try:
-<<<<<<< HEAD
-            # Check if this is a mobile environment
-            image_id = getattr(self.session, "image_id", "")
-
-=======
->>>>>>> 14577d3a
             # Build options JSON with adbkey_pub
             import json
             options_json = json.dumps({"adbkey_pub": adbkey_pub})
