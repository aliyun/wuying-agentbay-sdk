--- conflicted
+++ resolved
@@ -203,8 +203,6 @@
 	return s.ImageId
 }
 
-<<<<<<< HEAD
-=======
 // GetSessionID returns the session ID for this session (browser interface method).
 func (s *Session) GetSessionID() string {
 	return s.SessionID
@@ -255,7 +253,6 @@
 	}, nil
 }
 
->>>>>>> 14577d3a
 // GetCommand returns the command handler for this session.
 func (s *Session) GetCommand() *command.Command {
 	return s.Command
@@ -879,14 +876,11 @@
 	responseJSON, _ := json.Marshal(responseData)
 	LogAPIResponseWithDetails("CallMcpTool(VPC)", requestID, true, keyFields, string(responseJSON))
 
-<<<<<<< HEAD
-=======
 	// For run_code tool, extract and log the actual code execution output
 	if toolName == "run_code" && textContent != "" {
 		LogCodeExecutionOutput(requestID, textContent)
 	}
 
->>>>>>> 14577d3a
 	return &models.McpToolResult{
 		Success:      true,
 		Data:         textContent,
@@ -939,7 +933,6 @@
 		if dataStr, ok := response.Body.Data.(string); ok {
 			responseLength = len(dataStr)
 		}
-<<<<<<< HEAD
 
 		keyFields := map[string]interface{}{
 			"tool_name":       toolName,
@@ -948,6 +941,19 @@
 		}
 		responseJSON, _ := json.MarshalIndent(response.Body, "", "  ")
 		LogAPIResponseWithDetails("CallMcpTool", requestID, true, keyFields, string(responseJSON))
+
+		// For run_code tool, extract and log the actual code execution output
+		if toolName == "run_code" && response.Body.Data != nil {
+			var dataStr string
+			if str, ok := response.Body.Data.(string); ok {
+				dataStr = str
+			} else if dataBytes, err := json.Marshal(response.Body.Data); err == nil {
+				dataStr = string(dataBytes)
+			}
+			if dataStr != "" {
+				LogCodeExecutionOutput(requestID, dataStr)
+			}
+		}
 
 		// Convert Data to string if it's not already
 		dataStr := ""
@@ -958,39 +964,6 @@
 			if dataBytes, err := json.Marshal(response.Body.Data); err == nil {
 				dataStr = string(dataBytes)
 			}
-=======
-
-		keyFields := map[string]interface{}{
-			"tool_name":       toolName,
-			"session_id":      s.SessionID,
-			"response_length": responseLength,
-		}
-		responseJSON, _ := json.MarshalIndent(response.Body, "", "  ")
-		LogAPIResponseWithDetails("CallMcpTool", requestID, true, keyFields, string(responseJSON))
-
-		// For run_code tool, extract and log the actual code execution output
-		if toolName == "run_code" && response.Body.Data != nil {
-			var dataStr string
-			if str, ok := response.Body.Data.(string); ok {
-				dataStr = str
-			} else if dataBytes, err := json.Marshal(response.Body.Data); err == nil {
-				dataStr = string(dataBytes)
-			}
-			if dataStr != "" {
-				LogCodeExecutionOutput(requestID, dataStr)
-			}
-		}
-
-		// Convert Data to string if it's not already
-		dataStr := ""
-		if str, ok := response.Body.Data.(string); ok {
-			dataStr = str
-		} else {
-			// Try to marshal as JSON if it's not a string
-			if dataBytes, err := json.Marshal(response.Body.Data); err == nil {
-				dataStr = string(dataBytes)
-			}
->>>>>>> 14577d3a
 		}
 
 		return &models.McpToolResult{
