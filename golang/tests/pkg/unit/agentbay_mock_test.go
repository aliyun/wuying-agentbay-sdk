package agentbay_test

import (
	"testing"

	"github.com/aliyun/wuying-agentbay-sdk/golang/pkg/agentbay"
	"github.com/aliyun/wuying-agentbay-sdk/golang/tests/pkg/unit/mock"
	"github.com/golang/mock/gomock"
	"github.com/stretchr/testify/assert"
)

func TestAgentBay_Create_WithMockClient(t *testing.T) {
	ctrl := gomock.NewController(t)
	defer ctrl.Finish()

	// Create mock AgentBay
	mockAgentBay := mock.NewMockAgentBayInterface(ctrl)

	// Set expected behavior
	params := &agentbay.CreateSessionParams{
		Labels: map[string]string{"env": "test"},
	}
	expectedResult := &agentbay.SessionResult{
		Session: &agentbay.Session{
			SessionID: "new_session_id",
		},
	}
	mockAgentBay.EXPECT().Create(params).Return(expectedResult, nil)

	// Test Create method call
	result, err := mockAgentBay.Create(params)

	// Verify call success
	assert.NoError(t, err)
	assert.NotNil(t, result)
	assert.Equal(t, "new_session_id", result.Session.SessionID)
}

func TestAgentBay_Delete_WithMockClient(t *testing.T) {
	ctrl := gomock.NewController(t)
	defer ctrl.Finish()

	// Create mock AgentBay
	mockAgentBay := mock.NewMockAgentBayInterface(ctrl)

	// Set expected behavior
	session := &agentbay.Session{
		SessionID: "test_session_id",
	}
	expectedResult := &agentbay.DeleteResult{
		Success: true,
	}
	mockAgentBay.EXPECT().Delete(session).Return(expectedResult, nil)

	// Test Delete method call
	result, err := mockAgentBay.Delete(session)

	// Verify call success
	assert.NoError(t, err)
	assert.NotNil(t, result)
	assert.True(t, result.Success)
}

func TestAgentBay_List_WithMockClient(t *testing.T) {
	ctrl := gomock.NewController(t)
	defer ctrl.Finish()

	// Create mock AgentBay
	mockAgentBay := mock.NewMockAgentBayInterface(ctrl)

	// Set expected behavior
	expectedResult := &agentbay.SessionListResult{
		SessionIds: []string{"session-1", "session-2"},
		NextToken:  "next-page-token",
		MaxResults: 5,
		TotalCount: 15,
	}
	params := &agentbay.ListSessionParams{}
	mockAgentBay.EXPECT().ListByLabels(params).Return(expectedResult, nil)

	// Test ListByLabels method call
	result, err := mockAgentBay.ListByLabels(params)

	// Verify call success
	assert.NoError(t, err)
	assert.NotNil(t, result)
	assert.Len(t, result.SessionIds, 2)
	assert.Equal(t, "session-1", result.SessionIds[0])
	assert.Equal(t, "session-2", result.SessionIds[1])
	assert.Equal(t, "next-page-token", result.NextToken)
	assert.Equal(t, int32(5), result.MaxResults)
	assert.Equal(t, int32(15), result.TotalCount)
}

func TestAgentBay_ListByLabels_WithMockClient(t *testing.T) {
	ctrl := gomock.NewController(t)
	defer ctrl.Finish()

	// Create mock AgentBay
	mockAgentBay := mock.NewMockAgentBayInterface(ctrl)

	// Set expected behavior
	params := &agentbay.ListSessionParams{
		MaxResults: 10,
		NextToken:  "next-token",
		Labels:     map[string]string{"env": "test"},
	}
	expectedResult := &agentbay.SessionListResult{
		SessionIds: []string{"session-1", "session-2"},
		NextToken:  "next-page-token",
		MaxResults: 10,
		TotalCount: 20,
	}
	mockAgentBay.EXPECT().ListByLabels(params).Return(expectedResult, nil)

	// Test ListByLabels method call
	result, err := mockAgentBay.ListByLabels(params)

	// Verify call success
	assert.NoError(t, err)
	assert.NotNil(t, result)
	assert.Len(t, result.SessionIds, 2)
	assert.Equal(t, "session-1", result.SessionIds[0])
	assert.Equal(t, "session-2", result.SessionIds[1])
	assert.Equal(t, "next-page-token", result.NextToken)
	assert.Equal(t, int32(10), result.MaxResults)
	assert.Equal(t, int32(20), result.TotalCount)
}

func TestAgentBay_List_NoLabels_WithMockClient(t *testing.T) {
	ctrl := gomock.NewController(t)
	defer ctrl.Finish()

	// Create mock AgentBay
	mockAgentBay := mock.NewMockAgentBayInterface(ctrl)

	// Set expected behavior - list all sessions without labels
	expectedResult := &agentbay.SessionListResult{
<<<<<<< HEAD
		SessionIds: []string{"session-1", "session-2", "session-3"},
=======
		Sessions: []agentbay.Session{
			{SessionID: "session-1"},
			{SessionID: "session-2"},
			{SessionID: "session-3"},
		},
>>>>>>> 80d0503c
		MaxResults: 10,
		TotalCount: 3,
	}
	mockAgentBay.EXPECT().List(nil, nil, nil).Return(expectedResult, nil)

	// Test List method call without labels
	result, err := mockAgentBay.List(nil, nil, nil)

	// Verify call success
	assert.NoError(t, err)
	assert.NotNil(t, result)
<<<<<<< HEAD
	assert.Len(t, result.SessionIds, 3)
	assert.Equal(t, "session-1", result.SessionIds[0])
=======
	assert.Len(t, result.Sessions, 3)
	assert.Equal(t, "session-1", result.Sessions[0].SessionID)
>>>>>>> 80d0503c
	assert.Equal(t, int32(10), result.MaxResults)
	assert.Equal(t, int32(3), result.TotalCount)
}

func TestAgentBay_List_WithLabels_WithMockClient(t *testing.T) {
	ctrl := gomock.NewController(t)
	defer ctrl.Finish()

	// Create mock AgentBay
	mockAgentBay := mock.NewMockAgentBayInterface(ctrl)

	// Set expected behavior - list sessions with labels
	labels := map[string]string{"env": "prod"}
	expectedResult := &agentbay.SessionListResult{
<<<<<<< HEAD
		SessionIds: []string{"session-prod-1"},
=======
		Sessions: []agentbay.Session{
			{SessionID: "session-prod-1"},
		},
>>>>>>> 80d0503c
		MaxResults: 10,
		TotalCount: 1,
	}
	mockAgentBay.EXPECT().List(labels, nil, nil).Return(expectedResult, nil)

	// Test List method call with labels
	result, err := mockAgentBay.List(labels, nil, nil)

	// Verify call success
	assert.NoError(t, err)
	assert.NotNil(t, result)
<<<<<<< HEAD
	assert.Len(t, result.SessionIds, 1)
	assert.Equal(t, "session-prod-1", result.SessionIds[0])
=======
	assert.Len(t, result.Sessions, 1)
	assert.Equal(t, "session-prod-1", result.Sessions[0].SessionID)
>>>>>>> 80d0503c
}

func TestAgentBay_List_WithPagination_WithMockClient(t *testing.T) {
	ctrl := gomock.NewController(t)
	defer ctrl.Finish()

	// Create mock AgentBay
	mockAgentBay := mock.NewMockAgentBayInterface(ctrl)

	// Set expected behavior - list sessions with pagination
	labels := map[string]string{"env": "prod"}
	page := 2
	limit := int32(5)
	expectedResult := &agentbay.SessionListResult{
<<<<<<< HEAD
		SessionIds: []string{"session-6", "session-7"},
=======
		Sessions: []agentbay.Session{
			{SessionID: "session-6"},
			{SessionID: "session-7"},
		},
>>>>>>> 80d0503c
		MaxResults: 5,
		TotalCount: 10,
	}
	mockAgentBay.EXPECT().List(labels, &page, &limit).Return(expectedResult, nil)

	// Test List method call with pagination
	result, err := mockAgentBay.List(labels, &page, &limit)

	// Verify call success
	assert.NoError(t, err)
	assert.NotNil(t, result)
<<<<<<< HEAD
	assert.Len(t, result.SessionIds, 2)
	assert.Equal(t, "session-6", result.SessionIds[0])
=======
	assert.Len(t, result.Sessions, 2)
	assert.Equal(t, "session-6", result.Sessions[0].SessionID)
>>>>>>> 80d0503c
	assert.Equal(t, int32(5), result.MaxResults)
	assert.Equal(t, int32(10), result.TotalCount)
}

func TestAgentBay_Error_WithMockClient(t *testing.T) {
	ctrl := gomock.NewController(t)
	defer ctrl.Finish()

	// Create mock AgentBay
	mockAgentBay := mock.NewMockAgentBayInterface(ctrl)

	// Set expected behavior - return error
	params := &agentbay.ListSessionParams{}
	mockAgentBay.EXPECT().ListByLabels(params).Return(nil, assert.AnError)

	// Test error case
	result, err := mockAgentBay.ListByLabels(params)

	// Verify error handling
	assert.Error(t, err)
	assert.Nil(t, result)
}<|MERGE_RESOLUTION|>--- conflicted
+++ resolved
@@ -136,15 +136,11 @@
 
 	// Set expected behavior - list all sessions without labels
 	expectedResult := &agentbay.SessionListResult{
-<<<<<<< HEAD
 		SessionIds: []string{"session-1", "session-2", "session-3"},
-=======
-		Sessions: []agentbay.Session{
 			{SessionID: "session-1"},
 			{SessionID: "session-2"},
 			{SessionID: "session-3"},
 		},
->>>>>>> 80d0503c
 		MaxResults: 10,
 		TotalCount: 3,
 	}
@@ -156,13 +152,10 @@
 	// Verify call success
 	assert.NoError(t, err)
 	assert.NotNil(t, result)
-<<<<<<< HEAD
 	assert.Len(t, result.SessionIds, 3)
 	assert.Equal(t, "session-1", result.SessionIds[0])
-=======
 	assert.Len(t, result.Sessions, 3)
 	assert.Equal(t, "session-1", result.Sessions[0].SessionID)
->>>>>>> 80d0503c
 	assert.Equal(t, int32(10), result.MaxResults)
 	assert.Equal(t, int32(3), result.TotalCount)
 }
@@ -177,13 +170,9 @@
 	// Set expected behavior - list sessions with labels
 	labels := map[string]string{"env": "prod"}
 	expectedResult := &agentbay.SessionListResult{
-<<<<<<< HEAD
 		SessionIds: []string{"session-prod-1"},
-=======
-		Sessions: []agentbay.Session{
 			{SessionID: "session-prod-1"},
 		},
->>>>>>> 80d0503c
 		MaxResults: 10,
 		TotalCount: 1,
 	}
@@ -195,13 +184,10 @@
 	// Verify call success
 	assert.NoError(t, err)
 	assert.NotNil(t, result)
-<<<<<<< HEAD
 	assert.Len(t, result.SessionIds, 1)
 	assert.Equal(t, "session-prod-1", result.SessionIds[0])
-=======
 	assert.Len(t, result.Sessions, 1)
 	assert.Equal(t, "session-prod-1", result.Sessions[0].SessionID)
->>>>>>> 80d0503c
 }
 
 func TestAgentBay_List_WithPagination_WithMockClient(t *testing.T) {
@@ -216,14 +202,10 @@
 	page := 2
 	limit := int32(5)
 	expectedResult := &agentbay.SessionListResult{
-<<<<<<< HEAD
 		SessionIds: []string{"session-6", "session-7"},
-=======
-		Sessions: []agentbay.Session{
 			{SessionID: "session-6"},
 			{SessionID: "session-7"},
 		},
->>>>>>> 80d0503c
 		MaxResults: 5,
 		TotalCount: 10,
 	}
@@ -235,13 +217,10 @@
 	// Verify call success
 	assert.NoError(t, err)
 	assert.NotNil(t, result)
-<<<<<<< HEAD
 	assert.Len(t, result.SessionIds, 2)
 	assert.Equal(t, "session-6", result.SessionIds[0])
-=======
 	assert.Len(t, result.Sessions, 2)
 	assert.Equal(t, "session-6", result.Sessions[0].SessionID)
->>>>>>> 80d0503c
 	assert.Equal(t, int32(5), result.MaxResults)
 	assert.Equal(t, int32(10), result.TotalCount)
 }
