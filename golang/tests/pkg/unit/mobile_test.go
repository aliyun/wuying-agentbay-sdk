--- conflicted
+++ resolved
@@ -467,26 +467,11 @@
 
 // Test GetAdbUrl environment validation
 func (suite *MobileTestSuite) TestGetAdbUrl_NonMobileEnvironment() {
-<<<<<<< HEAD
-	// Arrange
-	adbkeyPub := "test_adb_key...test_key...EAAQAA="
-
-	suite.mockSession.On("GetImageID").Return("browser_latest")
-
-	// Act
-	result := suite.mobile.GetAdbUrl(adbkeyPub)
-
-	// Assert
-	assert.False(suite.T(), result.Success)
-	assert.Empty(suite.T(), result.URL)
-	assert.Contains(suite.T(), result.ErrorMessage, "only supported in mobile environment")
-=======
 	// Note: This test is removed because GetAdbUrl no longer validates image ID
 	// It directly calls the GetLink API which will handle environment validation
 	// Full GetAdbUrl functionality is tested in integration tests
 	// (tests/pkg/integration/mobile_adb_integration_test.go)
 	suite.T().Skip("Test removed - GetAdbUrl validation moved to integration tests")
->>>>>>> 14577d3a
 }
 
 // Note: Full GetAdbUrl functionality is tested in integration tests
