# Session API Reference

## 🔧 Related Tutorial

- [Session Management Guide](../../../../../docs/guides/common-features/basics/session-management.md) - Detailed tutorial on session lifecycle and management

## Type Session

```go
type Session struct {
	AgentBay	*AgentBay
	SessionID	string
	ImageId		string	// ImageId used when creating this session

	// VPC-related information
	IsVpcEnabled		bool	// Whether this session uses VPC resources
	NetworkInterfaceIP	string	// Network interface IP for VPC sessions
	HttpPortNumber		string	// HTTP port for VPC sessions
	Token			string	// Token for VPC sessions

	// Resource URL for accessing the session
	ResourceUrl	string

	// File transfer context ID for file operations
	FileTransferContextID	string

	// File, command and code handlers
	FileSystem	*filesystem.FileSystem
	Command		*command.Command
	Code		*code.Code
	Oss		*oss.OSSManager

	// Platform-specific automation modules
	Computer	*computer.Computer
	Mobile		*mobile.Mobile

	// Browser for web automation
	Browser	*browser.Browser

	// Agent for task execution
	Agent	*agent.Agent

	// Context management
	Context	*ContextManager

	// MCP tools available for this session
	McpTools	[]McpTool
}
```

Session represents a session in the AgentBay cloud environment.

### Methods

#### Delete

```go
func (s *Session) Delete(syncContext ...bool) (*DeleteResult, error)
```

Delete deletes this session. Delete deletes the session and releases all associated resources.

Parameters:
  - syncContext: Optional boolean to synchronize context data before deletion. If true, uploads all
    context data to OSS. Defaults to false.

Returns:
  - *DeleteResult: Result containing success status and request ID
  - error: Error if the operation fails

Behavior:

- If syncContext is true: Uploads all context data to OSS before deletion - If syncContext is false:
Deletes immediately without sync - Continues with deletion even if context sync fails - Releases all
associated resources (browser, computer, mobile, etc.)

**Example:**

```go
package main
import (
	"fmt"
	"github.com/aliyun/wuying-agentbay-sdk/golang/pkg/agentbay"
)
func main() {

	// Initialize the SDK

	client, err := agentbay.NewAgentBay("your_api_key")
	if err != nil {
		panic(err)
	}

	// Create a session

	result, err := client.Create(nil)
	if err != nil {
		panic(err)
	}
	session := result.Session
	fmt.Printf("Session ID: %s\n", session.SessionID)

	// Output: Session ID: session-04bdwfj7u22a1s30g

	// Delete session without context sync

	deleteResult, err := session.Delete()
	if err != nil {
		panic(err)
	}
	if deleteResult.Success {
		fmt.Println("Session deleted successfully")

		// Output: Session deleted successfully

	}
}
Note:
- Use syncContext=true when you need to preserve context data - For temporary sessions, use
syncContext=false for faster cleanup - Always call Delete() when done to avoid resource leaks
```

#### GetLabels

```go
func (s *Session) GetLabels() (*LabelResult, error)
```

GetLabels gets the labels for this session.

Returns:
  - *LabelResult: Result containing labels as JSON string and request ID
  - error: Error if the operation fails

Behavior:

- Retrieves the labels that were previously set for this session - Returns labels as a JSON string -
Can be used to identify and filter sessions

**Example:**

```go
package main
import (
	"encoding/json"
	"fmt"
	"github.com/aliyun/wuying-agentbay-sdk/golang/pkg/agentbay"
)
func main() {
	client, err := agentbay.NewAgentBay("your_api_key")
	if err != nil {
		panic(err)
	}

	// Create a session with labels

	params := agentbay.NewCreateSessionParams()
	params.Labels = map[string]string{
		"project": "demo",
		"env":     "production",
	}
	result, err := client.Create(params)
	if err != nil {
		panic(err)
	}
	session := result.Session

	// Get labels from the session

	labelResult, err := session.GetLabels()
	if err != nil {
		panic(err)
	}
	fmt.Printf("Retrieved labels: %s\n", labelResult.Labels)

	// Output: Retrieved labels: {"project":"demo","env":"production"}

	// Parse the JSON to use the labels

	var labels map[string]string
	if err := json.Unmarshal([]byte(labelResult.Labels), &labels); err == nil {
		fmt.Printf("Project: %s, Environment: %s\n", labels["project"], labels["env"])

		// Output: Project: demo, Environment: production

	}
	session.Delete()
}
```

#### GetLink

```go
func (s *Session) GetLink(protocolType *string, port *int32, options *string) (*LinkResult, error)
```

GetLink gets the link for this session. GetLink retrieves an access link for the session.

Parameters:
  - protocolType: Protocol type for the link (optional, reserved for future use)
  - port: Specific port number to access (must be in range [30100, 30199])
  - options: Additional options (optional)

Returns:
  - *LinkResult: Result containing the access URL and request ID
  - error: Error if port is out of range or operation fails

Behavior:

- Without port: Returns the default session access URL - With port: Returns URL for accessing
specific port-mapped service - Port must be in range [30100, 30199] for port forwarding

**Example:**

```go
package main
import (
	"fmt"
	"github.com/aliyun/wuying-agentbay-sdk/golang/pkg/agentbay"
)
func main() {
	client, err := agentbay.NewAgentBay("your_api_key")
	if err != nil {
		panic(err)
	}
	result, err := client.Create(nil)
	if err != nil {
		panic(err)
	}
	session := result.Session

	// Get default session link

	linkResult, err := session.GetLink(nil, nil, nil)
	if err != nil {
		panic(err)
	}
	fmt.Printf("Session link: %s\n", linkResult.Link)

	// Output: Session link: https://session-04bdwfj7u22a1s30g.agentbay.com

<<<<<<< HEAD
**Example:**
```go
// Get link with specific protocol and valid port
// Note: For ComputerUse images, port must be explicitly specified
protocolType := "https"
	var validPort int32 = 30150  // Valid port in range [30100, 30199]
linkResult, err := session.GetLink(&protocolType, &validPort)
if err != nil {
	fmt.Printf("Error getting link: %v\n", err)
	os.Exit(1)
}
=======
	// Get link for specific port
>>>>>>> 5af1b63a

	port := int32(30150)
	portLinkResult, err := session.GetLink(nil, &port, nil)
	if err != nil {
		panic(err)
	}
	fmt.Printf("Port 30150 link: %s\n", portLinkResult.Link)

<<<<<<< HEAD
// Example of invalid port usage (will fail)
	var invalidPort int32 = 8080  // Invalid port - outside [30100, 30199] range
_, err = session.GetLink(nil, &invalidPort)
if err != nil {
	fmt.Printf("Expected error with invalid port: %v\n", err)
	// Output: invalid port value: 8080. Port must be an integer in the range [30100, 30199]
=======
	// Output: Port 30150 link: https://session-04bdwfj7u22a1s30g-30150.agentbay.com

	session.Delete()
>>>>>>> 5af1b63a
}
Note:
- Use default link for general session access - Use port-specific links for services on specific
ports - Validate port range before calling to avoid errors
```

#### GetToken

```go
func (s *Session) GetToken() string
```

GetToken returns the token for VPC sessions

#### Info

```go
func (s *Session) Info() (*InfoResult, error)
```

Info gets information about this session. Info retrieves detailed information about the current
session.

Returns:
  - *InfoResult: Result containing SessionInfo object and request ID
  - error: Error if the operation fails or session not found

Behavior:

- Retrieves current session metadata from the backend - Includes resource URL, type, and connection
properties - Information is fetched in real-time from the API

**Example:**

```go
package main
import (
	"fmt"
	"github.com/aliyun/wuying-agentbay-sdk/golang/pkg/agentbay"
)
func main() {
	client, err := agentbay.NewAgentBay("your_api_key")
	if err != nil {
		panic(err)
	}
	result, err := client.Create(nil)
	if err != nil {
		panic(err)
	}
	session := result.Session

	// Get session information

	infoResult, err := session.Info()
	if err != nil {
		panic(err)
	}
	info := infoResult.Info
	fmt.Printf("Session ID: %s\n", info.SessionId)
	fmt.Printf("Resource URL: %s\n", info.ResourceUrl)
	fmt.Printf("Resource Type: %s\n", info.ResourceType)

	// Output:

	// Session ID: session-04bdwfj7u22a1s30g

	// Resource URL: https://...

	// Resource Type: vpc

	session.Delete()
}
```

#### ListMcpTools

```go
func (s *Session) ListMcpTools() (*McpToolsResult, error)
```

ListMcpTools lists MCP tools available for this session. It uses the ImageId from the session
creation, or "linux_latest" as default.

Returns:
  - *McpToolsResult: Result containing list of MCP tools and request ID
  - error: Error if the operation fails

Behavior:

- Uses the ImageId from session creation - Defaults to "linux_latest" if ImageId is empty -
Retrieves all available MCP tools for the specified image - Updates the session's McpTools field
with the retrieved tools

**Example:**

```go
package main
import (
	"fmt"
	"os"
	"github.com/aliyun/wuying-agentbay-sdk/golang/pkg/agentbay"
)
func main() {
	client, err := agentbay.NewAgentBay(os.Getenv("AGENTBAY_API_KEY"), nil)
	if err != nil {
		fmt.Printf("Error: %v\n", err)
		os.Exit(1)
	}
	result, err := client.Create(nil)
	if err != nil {
		fmt.Printf("Error: %v\n", err)
		os.Exit(1)
	}
	session := result.Session

	// List MCP tools available for this session

	toolsResult, err := session.ListMcpTools()
	if err != nil {
		fmt.Printf("Error listing MCP tools: %v\n", err)
		os.Exit(1)
	}
	fmt.Printf("Found %d MCP tools\n", len(toolsResult.Tools))

	// Output: Found 27 MCP tools

	// Display first few tools

	for i, tool := range toolsResult.Tools {
		if i < 3 {
			fmt.Printf("Tool: %s - %s\n", tool.Name, tool.Description)
		}
	}

	// Output: Tool: execute_command - Execute a command on the system

	// Output: Tool: read_file - Read contents of a file

	// Output: Tool: write_file - Write content to a file

	fmt.Printf("Request ID: %s\n", toolsResult.RequestID)
	session.Delete()
}
```

#### SetLabels

```go
func (s *Session) SetLabels(labels map[string]string) (*LabelResult, error)
```

<<<<<<< HEAD
### PauseAsync

Asynchronously pause this session, putting it into a dormant state to reduce resource usage and costs.

```go
PauseAsync(timeout int, pollInterval float64) (*models.SessionPauseResult, error)
```

**Parameters:**
- `timeout` (int): Timeout in seconds to wait for the session to pause. Defaults to 600 seconds if <= 0.
- `pollInterval` (float64): Interval in seconds between status polls. Defaults to 2.0 seconds if <= 0.

**Returns:**
- `*models.SessionPauseResult`: A result object containing:
  - `Success` (bool): Whether the pause operation was successful
  - `RequestID` (string): Unique identifier for the API request
  - `Status` (string): Current status of the session ("PAUSED" when successful)
  - `ErrorMessage` (string): Error message if the operation failed
  - `Code` (string): Error code if the operation failed
  - `Message` (string): Error message if the operation failed
  - `HTTPCode` (int32): HTTP status code if the operation failed
- `error`: An error if the call fails at the transport level

**Behavior:**
- Calls the PauseSessionAsync API to initiate the pause operation
- Polls the GetSession API to check session status until it becomes "PAUSED" or timeout
- During pause, compute resources are suspended but storage is preserved
- Resource usage and costs are lower during pause

**Example:**
```go
package main

import (
	"fmt"
	"os"

	"github.com/aliyun/wuying-agentbay-sdk/golang/pkg/agentbay"
)

func main() {
	// Initialize the SDK
	client, err := agentbay.NewAgentBay("your_api_key")
	if err != nil {
		fmt.Printf("Error initializing AgentBay client: %v\n", err)
		os.Exit(1)
	}

	// Create a session
	createResult, err := client.Create(nil)
	if err != nil {
		fmt.Printf("Error creating session: %v\n", err)
		os.Exit(1)
	}

	session := createResult.Session
	fmt.Printf("Session created with ID: %s\n", session.SessionID)

	// Perform your tasks...

	// Asynchronously pause the session to reduce resource usage
	pauseResult, err := session.PauseAsync(600, 2.0)
	if err != nil {
		fmt.Printf("Error pausing session: %v\n", err)
		os.Exit(1)
	}

	if pauseResult.Success {
		fmt.Println("Session paused successfully")
		fmt.Printf("Request ID: %s\n", pauseResult.RequestID)
		// Output: Session paused successfully
		// Output: Request ID: B1F98082-52F0-17F7-A149-7722D6205AD6
	} else {
		fmt.Printf("Failed to pause session: %s\n", pauseResult.ErrorMessage)
	}
}
```

### ResumeAsync

Asynchronously resume this session from a paused state to continue work.

```go
ResumeAsync(timeout int, pollInterval float64) (*models.SessionResumeResult, error)
```

**Parameters:**
- `timeout` (int): Timeout in seconds to wait for the session to resume. Defaults to 600 seconds if <= 0.
- `pollInterval` (float64): Interval in seconds between status polls. Defaults to 2.0 seconds if <= 0.

**Returns:**
- `*models.SessionResumeResult`: A result object containing:
  - `Success` (bool): Whether the resume operation was successful
  - `RequestID` (string): Unique identifier for the API request
  - `Status` (string): Current status of the session ("RUNNING" when successful)
  - `ErrorMessage` (string): Error message if the operation failed
  - `Code` (string): Error code if the operation failed
  - `Message` (string): Error message if the operation failed
  - `HTTPCode` (int32): HTTP status code if the operation failed
- `error`: An error if the call fails at the transport level

**Behavior:**
- Calls the ResumeSessionAsync API to initiate the resume operation
- Polls the GetSession API to check session status until it becomes "RUNNING" or timeout
- All session state is preserved during pause and resume operations

**Example:**
```go
package main

import (
	"fmt"
	"os"

	"github.com/aliyun/wuying-agentbay-sdk/golang/pkg/agentbay"
)

func main() {
	// Initialize the SDK
	client, err := agentbay.NewAgentBay("your_api_key")
	if err != nil {
		fmt.Printf("Error initializing AgentBay client: %v\n", err)
		os.Exit(1)
	}

	// Get a paused session (assuming you have a paused session with session_id)
	getResult, err := client.Get("your_paused_session_id")
	if err != nil {
		fmt.Printf("Error getting session: %v\n", err)
		os.Exit(1)
	}

	if getResult.Success {
		session := getResult.Session
		
		// Asynchronously resume the session to continue work
		resumeResult, err := session.ResumeAsync(600, 2.0)
		if err != nil {
			fmt.Printf("Error resuming session: %v\n", err)
			os.Exit(1)
		}

		if resumeResult.Success {
			fmt.Println("Session resumed successfully")
			fmt.Printf("Request ID: %s\n", resumeResult.RequestID)
			// Output: Session resumed successfully
			// Output: Request ID: C2A87193-63E1-28G8-B25A-8833E7316BE7
			
			// Continue with your tasks...
			result, err := session.Command.ExecuteCommand("echo 'Hello after async resume!'")
			if err != nil {
				fmt.Printf("Error executing command: %v\n", err)
				os.Exit(1)
			}
			fmt.Printf("Command output: %s\n", result.Output)
		} else {
			fmt.Printf("Failed to resume session: %s\n", resumeResult.ErrorMessage)
		}
	} else {
		fmt.Printf("Failed to get session: %s\n", getResult.ErrorMessage)
	}
}
```

## AgentBay Methods

### Pause

Synchronously pause a session, putting it into a dormant state to reduce resource usage and costs.

```go
Pause(session *Session) (*models.SessionPauseResult, error)
```

**Parameters:**
- `session` (*Session): The session to pause.

**Returns:**
- `*models.SessionPauseResult`: A result object containing:
  - `Success` (bool): Whether the pause operation was successful
  - `RequestID` (string): Unique identifier for the API request
  - `Status` (string): Current status of the session ("PAUSED" when successful)
  - `ErrorMessage` (string): Error message if the operation failed
- `error`: An error if the call fails at the transport level

**Behavior:**
- Calls the session's `PauseAsync` method with default parameters (600s timeout, 2.0s poll interval)
- This is a convenience method that wraps the asynchronous operation

**Example:**
```go
package main

import (
	"fmt"
	"os"

	"github.com/aliyun/wuying-agentbay-sdk/golang/pkg/agentbay"
)

func main() {
	// Initialize the SDK
	client, err := agentbay.NewAgentBay("your_api_key")
	if err != nil {
		fmt.Printf("Error initializing AgentBay client: %v\n", err)
		os.Exit(1)
	}

	// Create a session
	createResult, err := client.Create(nil)
	if err != nil {
		fmt.Printf("Error creating session: %v\n", err)
		os.Exit(1)
	}

	session := createResult.Session
	fmt.Printf("Session created with ID: %s\n", session.SessionID)

	// Perform your tasks...

	// Pause the session using AgentBay's method
	pauseResult, err := client.Pause(session)
	if err != nil {
		fmt.Printf("Error pausing session: %v\n", err)
		os.Exit(1)
	}

	if pauseResult.Success {
		fmt.Println("Session paused successfully")
		fmt.Printf("Request ID: %s\n", pauseResult.RequestID)
	} else {
		fmt.Printf("Failed to pause session: %s\n", pauseResult.ErrorMessage)
	}
}
```

### Resume

Synchronously resume a session from a paused state to continue work.

```go
Resume(session *Session) (*models.SessionResumeResult, error)
```

**Parameters:**
- `session` (*Session): The session to resume.

**Returns:**
- `*models.SessionResumeResult`: A result object containing:
  - `Success` (bool): Whether the resume operation was successful
  - `RequestID` (string): Unique identifier for the API request
  - `Status` (string): Current status of the session ("RUNNING" when successful)
  - `ErrorMessage` (string): Error message if the operation failed
- `error`: An error if the call fails at the transport level

**Behavior:**
- Calls the session's `ResumeAsync` method with default parameters (600s timeout, 2.0s poll interval)
- This is a convenience method that wraps the asynchronous operation

**Example:**
```go
package main

import (
	"fmt"
	"os"

	"github.com/aliyun/wuying-agentbay-sdk/golang/pkg/agentbay"
)

func main() {
	// Initialize the SDK
	client, err := agentbay.NewAgentBay("your_api_key")
	if err != nil {
		fmt.Printf("Error initializing AgentBay client: %v\n", err)
		os.Exit(1)
	}

	// Get a paused session (assuming you have a paused session with session_id)
	getResult, err := client.Get("your_paused_session_id")
	if err != nil {
		fmt.Printf("Error getting session: %v\n", err)
		os.Exit(1)
	}

	if getResult.Success {
		session := getResult.Session
		
		// Resume the session using AgentBay's method
		resumeResult, err := client.Resume(session)
		if err != nil {
			fmt.Printf("Error resuming session: %v\n", err)
			os.Exit(1)
		}

		if resumeResult.Success {
			fmt.Println("Session resumed successfully")
			fmt.Printf("Request ID: %s\n", resumeResult.RequestID)
			
			// Continue with your tasks...
			result, err := session.Command.ExecuteCommand("echo 'Hello after resume!'")
			if err != nil {
				fmt.Printf("Error executing command: %v\n", err)
				os.Exit(1)
			}
			fmt.Printf("Command output: %s\n", result.Output)
		} else {
			fmt.Printf("Failed to resume session: %s\n", resumeResult.ErrorMessage)
		}
	} else {
		fmt.Printf("Failed to get session: %s\n", getResult.ErrorMessage)
	}
}
```

## Session Creation with Extra Configurations
=======
SetLabels sets the labels for this session.
>>>>>>> 5af1b63a

Parameters:
  - labels: Labels to set for the session as a map of key-value pairs

Returns:
  - *LabelResult: Result containing request ID
  - error: Error if validation fails or operation fails

Behavior:

- Validates that labels map is not nil or empty - All keys and values must be non-empty strings
- Converts labels to JSON and sends to the backend - Labels can be used for session filtering and
organization

**Example:**

```go
package main
import (
	"fmt"
	"github.com/aliyun/wuying-agentbay-sdk/golang/pkg/agentbay"
)
func main() {
	client, err := agentbay.NewAgentBay("your_api_key")
	if err != nil {
		panic(err)
	}

	// Create a session

	result, err := client.Create(nil)
	if err != nil {
		panic(err)
	}
	session := result.Session

	// Set labels for the session

	labels := map[string]string{
		"project": "demo",
		"env":     "test",
	}
	labelResult, err := session.SetLabels(labels)
	if err != nil {
		panic(err)
	}
	fmt.Printf("Labels set successfully (RequestID: %s)\n", labelResult.RequestID)

	// Output: Labels set successfully (RequestID: 9E3F4A5B-2C6D-7E8F-9A0B-1C2D3E4F5A6B)

	// Get labels back

	getResult, err := session.GetLabels()
	if err != nil {
		panic(err)
	}
	fmt.Printf("Retrieved labels: %s\n", getResult.Labels)

	// Output: Retrieved labels: {"project":"demo","env":"test"}

	session.Delete()
}
```

### Related Functions

#### NewSession

```go
func NewSession(agentBay *AgentBay, sessionID string) *Session
```

NewSession creates a new Session object.

## Type CreateSessionParams

```go
type CreateSessionParams struct {
	// Labels are custom labels for the Session. These can be used for organizing and filtering sessions.
	Labels	map[string]string

	// ImageId specifies the image ID to use for the session.
	ImageId	string

	// ContextSync is a list of context synchronization configurations.
	// These configurations define how contexts should be synchronized and mounted.
	ContextSync	[]*ContextSync

	// IsVpc specifies whether to create a VPC-based session. Defaults to false.
	IsVpc	bool

	// PolicyId specifies the policy ID to apply when creating the session.
	PolicyId	string

	// ExtraConfigs contains extra configuration settings for different session types
	ExtraConfigs	*models.ExtraConfigs

	// Framework specifies the framework name for tracking (e.g., "langchain"). Empty string means direct call.
	Framework	string
}
```

CreateSessionParams provides a way to configure the parameters for creating a new session in the
AgentBay cloud environment.

### Methods

#### AddContextSync

```go
func (p *CreateSessionParams) AddContextSync(contextID, path string, policy *SyncPolicy) *CreateSessionParams
```

AddContextSync adds a context sync configuration to the session parameters.

#### AddContextSyncConfig

```go
func (p *CreateSessionParams) AddContextSyncConfig(contextSync *ContextSync) *CreateSessionParams
```

AddContextSyncConfig adds a pre-configured context sync to the session parameters.

#### GetExtraConfigsJSON

```go
func (p *CreateSessionParams) GetExtraConfigsJSON() (string, error)
```

GetExtraConfigsJSON returns the extra configs as a JSON string.

#### GetLabelsJSON

```go
func (p *CreateSessionParams) GetLabelsJSON() (string, error)
```

GetLabelsJSON returns the labels as a JSON string.

#### WithContextSync

```go
func (p *CreateSessionParams) WithContextSync(contextSyncs []*ContextSync) *CreateSessionParams
```

WithContextSync sets the context sync configurations for the session parameters.

#### WithExtraConfigs

```go
func (p *CreateSessionParams) WithExtraConfigs(extraConfigs *models.ExtraConfigs) *CreateSessionParams
```

WithExtraConfigs sets the extra configurations for the session parameters and returns the updated
parameters.

#### WithImageId

```go
func (p *CreateSessionParams) WithImageId(imageId string) *CreateSessionParams
```

WithImageId sets the image ID for the session parameters and returns the updated parameters.

#### WithIsVpc

```go
func (p *CreateSessionParams) WithIsVpc(isVpc bool) *CreateSessionParams
```

WithIsVpc sets the VPC flag for the session parameters and returns the updated parameters.

#### WithLabels

```go
func (p *CreateSessionParams) WithLabels(labels map[string]string) *CreateSessionParams
```

WithLabels sets the labels for the session parameters and returns the updated parameters.

#### WithPolicyId

```go
func (p *CreateSessionParams) WithPolicyId(policyId string) *CreateSessionParams
```

WithPolicyId sets the policy ID for the session parameters and returns the updated parameters.

### Related Functions

#### NewCreateSessionParams

```go
func NewCreateSessionParams() *CreateSessionParams
```

NewCreateSessionParams creates a new CreateSessionParams with default values.

## Type SessionResult

```go
type SessionResult struct {
	models.ApiResponse
	Session		*Session
	Success		bool
	ErrorMessage	string
}
```

SessionResult wraps Session object and RequestID

## Type SessionListResult

```go
type SessionListResult struct {
	models.ApiResponse
	SessionIds	[]string	// Session IDs
	NextToken	string		// Token for the next page
	MaxResults	int32		// Number of results per page
	TotalCount	int32		// Total number of results
}
```

SessionListResult wraps Session list and RequestID

## Type InfoResult

```go
type InfoResult struct {
	models.ApiResponse
	Info	*SessionInfo
}
```

InfoResult wraps SessionInfo and RequestID

## Type LabelResult

```go
type LabelResult struct {
	models.ApiResponse
	Labels	string
}
```

LabelResult wraps label operation result and RequestID

## Type LinkResult

```go
type LinkResult struct {
	models.ApiResponse
	Link	string
}
```

LinkResult wraps link result and RequestID

## Type DeleteResult

```go
type DeleteResult struct {
	models.ApiResponse
	Success		bool
	ErrorMessage	string
}
```

DeleteResult wraps deletion operation result and RequestID

## Type McpToolsResult

```go
type McpToolsResult struct {
	models.ApiResponse
	Tools	[]McpTool
}
```

McpToolsResult wraps MCP tools list and RequestID

## Type McpTool

```go
type McpTool struct {
	Name		string			`json:"name"`		// Tool name
	Description	string			`json:"description"`	// Tool description
	InputSchema	map[string]interface{}	`json:"inputSchema"`	// Input parameter schema
	Server		string			`json:"server"`		// Server name that provides this tool
	Tool		string			`json:"tool"`		// Tool identifier
}
```

McpTool represents an MCP tool with complete information

### Methods

#### GetName

```go
func (m *McpTool) GetName() string
```

GetName returns the tool name

#### GetServer

```go
func (m *McpTool) GetServer() string
```

GetServer returns the server name that provides this tool

## Type SessionInfo

```go
type SessionInfo struct {
	SessionId		string
	ResourceUrl		string
	AppId			string
	AuthCode		string
	ConnectionProperties	string
	ResourceId		string
	ResourceType		string
	Ticket			string
}
```

SessionInfo contains information about a session.

## Functions

### Deprecated

```go
func Deprecated(reason, replacement, version string)
```

Deprecated marks a function or method as deprecated and emits a warning

### GetLogLevel

```go
func GetLogLevel() int
```

GetLogLevel returns the current global log level

**Example:**

```go
package main
import (
	"fmt"
	"github.com/aliyun/wuying-agentbay-sdk/golang/pkg/agentbay"
)
func main() {

	// Set log level to DEBUG

	agentbay.SetLogLevel(agentbay.LOG_DEBUG)

	// Check current level

	currentLevel := agentbay.GetLogLevel()
	fmt.Printf("Current log level: %d\n", currentLevel)
}
```

### LogDebug

```go
func LogDebug(message string)
```

LogDebug logs a debug message

**Example:**

```go
package main
import (
	"fmt"
	"os"
	"github.com/aliyun/wuying-agentbay-sdk/golang/pkg/agentbay"
)
func main() {

	// Set log level to DEBUG to see debug messages

	agentbay.SetLogLevel(agentbay.LOG_DEBUG)
	client, err := agentbay.NewAgentBay(os.Getenv("AGENTBAY_API_KEY"), nil)
	if err != nil {
		fmt.Printf("Error: %v\n", err)
		os.Exit(1)
	}
	result, err := client.Create(nil)
	if err != nil {
		fmt.Printf("Error: %v\n", err)
		os.Exit(1)
	}
	session := result.Session
	defer session.Delete()

	// Log debug messages

	agentbay.LogDebug("Debugging session creation process")

	// Output: 🐛 Debugging session creation process

}
```

### LogInfo

```go
func LogInfo(message string)
```

LogInfo logs an informational message

**Example:**

```go
package main
import (
	"fmt"
	"os"
	"github.com/aliyun/wuying-agentbay-sdk/golang/pkg/agentbay"
)
func main() {

	// Set log level to INFO or DEBUG to see info messages

	agentbay.SetLogLevel(agentbay.LOG_INFO)
	client, err := agentbay.NewAgentBay(os.Getenv("AGENTBAY_API_KEY"), nil)
	if err != nil {
		fmt.Printf("Error: %v\n", err)
		os.Exit(1)
	}
	result, err := client.Create(nil)
	if err != nil {
		fmt.Printf("Error: %v\n", err)
		os.Exit(1)
	}
	session := result.Session
	defer session.Delete()

	// Log informational messages

	agentbay.LogInfo("Session created successfully")

	// Output: ℹ️  Session created successfully

}
```

### SetDeprecationConfig

```go
func SetDeprecationConfig(config *DeprecationConfig)
```

SetDeprecationConfig sets the global deprecation configuration

### SetLogLevel

```go
func SetLogLevel(level int)
```

SetLogLevel sets the global log level

**Example:**

```go
package main
import (
	"fmt"
	"os"
	"github.com/aliyun/wuying-agentbay-sdk/golang/pkg/agentbay"
)
func main() {

	// Set log level to DEBUG to see all messages

	agentbay.SetLogLevel(agentbay.LOG_DEBUG)
	client, err := agentbay.NewAgentBay(os.Getenv("AGENTBAY_API_KEY"), nil)
	if err != nil {
		fmt.Printf("Error: %v\n", err)
		os.Exit(1)
	}
	result, err := client.Create(nil)
	if err != nil {
		fmt.Printf("Error: %v\n", err)
		os.Exit(1)
	}
	session := result.Session
	defer session.Delete()

	// Change to INFO level to reduce verbosity

	agentbay.SetLogLevel(agentbay.LOG_INFO)

	// Continue with your operations

}
```

### SetupLogger

```go
func SetupLogger(config LoggerConfig)
```

SetupLogger configures the logger with file logging support

**Example:**

```go
package main
import (
	"fmt"
	"os"
	"github.com/aliyun/wuying-agentbay-sdk/golang/pkg/agentbay"
)
func main() {

	// Configure file logging with rotation

	agentbay.SetupLogger(agentbay.LoggerConfig{
		Level:       "DEBUG",
		LogFile:     "/tmp/agentbay.log",
		MaxFileSize: "100 MB",
	})
	client, err := agentbay.NewAgentBay(os.Getenv("AGENTBAY_API_KEY"), nil)
	if err != nil {
		fmt.Printf("Error: %v\n", err)
		os.Exit(1)
	}
	result, err := client.Create(nil)
	if err != nil {
		fmt.Printf("Error: %v\n", err)
		os.Exit(1)
	}
	session := result.Session
	defer session.Delete()

	// All logs will be written to both console and file

}
```

## Related Resources

- [FileSystem API Reference](filesystem.md)
- [Command API Reference](command.md)
- [Context API Reference](context.md)
- [Context Manager API Reference](context-manager.md)
- [OSS API Reference](../advanced/oss.md)

---

*Documentation generated automatically from Go source code.*<|MERGE_RESOLUTION|>--- conflicted
+++ resolved
@@ -239,21 +239,7 @@
 
 	// Output: Session link: https://session-04bdwfj7u22a1s30g.agentbay.com
 
-<<<<<<< HEAD
-**Example:**
-```go
-// Get link with specific protocol and valid port
-// Note: For ComputerUse images, port must be explicitly specified
-protocolType := "https"
-	var validPort int32 = 30150  // Valid port in range [30100, 30199]
-linkResult, err := session.GetLink(&protocolType, &validPort)
-if err != nil {
-	fmt.Printf("Error getting link: %v\n", err)
-	os.Exit(1)
-}
-=======
 	// Get link for specific port
->>>>>>> 5af1b63a
 
 	port := int32(30150)
 	portLinkResult, err := session.GetLink(nil, &port, nil)
@@ -262,18 +248,9 @@
 	}
 	fmt.Printf("Port 30150 link: %s\n", portLinkResult.Link)
 
-<<<<<<< HEAD
-// Example of invalid port usage (will fail)
-	var invalidPort int32 = 8080  // Invalid port - outside [30100, 30199] range
-_, err = session.GetLink(nil, &invalidPort)
-if err != nil {
-	fmt.Printf("Expected error with invalid port: %v\n", err)
-	// Output: invalid port value: 8080. Port must be an integer in the range [30100, 30199]
-=======
 	// Output: Port 30150 link: https://session-04bdwfj7u22a1s30g-30150.agentbay.com
 
 	session.Delete()
->>>>>>> 5af1b63a
 }
 Note:
 - Use default link for general session access - Use port-specific links for services on specific
@@ -425,326 +402,7 @@
 func (s *Session) SetLabels(labels map[string]string) (*LabelResult, error)
 ```
 
-<<<<<<< HEAD
-### PauseAsync
-
-Asynchronously pause this session, putting it into a dormant state to reduce resource usage and costs.
-
-```go
-PauseAsync(timeout int, pollInterval float64) (*models.SessionPauseResult, error)
-```
-
-**Parameters:**
-- `timeout` (int): Timeout in seconds to wait for the session to pause. Defaults to 600 seconds if <= 0.
-- `pollInterval` (float64): Interval in seconds between status polls. Defaults to 2.0 seconds if <= 0.
-
-**Returns:**
-- `*models.SessionPauseResult`: A result object containing:
-  - `Success` (bool): Whether the pause operation was successful
-  - `RequestID` (string): Unique identifier for the API request
-  - `Status` (string): Current status of the session ("PAUSED" when successful)
-  - `ErrorMessage` (string): Error message if the operation failed
-  - `Code` (string): Error code if the operation failed
-  - `Message` (string): Error message if the operation failed
-  - `HTTPCode` (int32): HTTP status code if the operation failed
-- `error`: An error if the call fails at the transport level
-
-**Behavior:**
-- Calls the PauseSessionAsync API to initiate the pause operation
-- Polls the GetSession API to check session status until it becomes "PAUSED" or timeout
-- During pause, compute resources are suspended but storage is preserved
-- Resource usage and costs are lower during pause
-
-**Example:**
-```go
-package main
-
-import (
-	"fmt"
-	"os"
-
-	"github.com/aliyun/wuying-agentbay-sdk/golang/pkg/agentbay"
-)
-
-func main() {
-	// Initialize the SDK
-	client, err := agentbay.NewAgentBay("your_api_key")
-	if err != nil {
-		fmt.Printf("Error initializing AgentBay client: %v\n", err)
-		os.Exit(1)
-	}
-
-	// Create a session
-	createResult, err := client.Create(nil)
-	if err != nil {
-		fmt.Printf("Error creating session: %v\n", err)
-		os.Exit(1)
-	}
-
-	session := createResult.Session
-	fmt.Printf("Session created with ID: %s\n", session.SessionID)
-
-	// Perform your tasks...
-
-	// Asynchronously pause the session to reduce resource usage
-	pauseResult, err := session.PauseAsync(600, 2.0)
-	if err != nil {
-		fmt.Printf("Error pausing session: %v\n", err)
-		os.Exit(1)
-	}
-
-	if pauseResult.Success {
-		fmt.Println("Session paused successfully")
-		fmt.Printf("Request ID: %s\n", pauseResult.RequestID)
-		// Output: Session paused successfully
-		// Output: Request ID: B1F98082-52F0-17F7-A149-7722D6205AD6
-	} else {
-		fmt.Printf("Failed to pause session: %s\n", pauseResult.ErrorMessage)
-	}
-}
-```
-
-### ResumeAsync
-
-Asynchronously resume this session from a paused state to continue work.
-
-```go
-ResumeAsync(timeout int, pollInterval float64) (*models.SessionResumeResult, error)
-```
-
-**Parameters:**
-- `timeout` (int): Timeout in seconds to wait for the session to resume. Defaults to 600 seconds if <= 0.
-- `pollInterval` (float64): Interval in seconds between status polls. Defaults to 2.0 seconds if <= 0.
-
-**Returns:**
-- `*models.SessionResumeResult`: A result object containing:
-  - `Success` (bool): Whether the resume operation was successful
-  - `RequestID` (string): Unique identifier for the API request
-  - `Status` (string): Current status of the session ("RUNNING" when successful)
-  - `ErrorMessage` (string): Error message if the operation failed
-  - `Code` (string): Error code if the operation failed
-  - `Message` (string): Error message if the operation failed
-  - `HTTPCode` (int32): HTTP status code if the operation failed
-- `error`: An error if the call fails at the transport level
-
-**Behavior:**
-- Calls the ResumeSessionAsync API to initiate the resume operation
-- Polls the GetSession API to check session status until it becomes "RUNNING" or timeout
-- All session state is preserved during pause and resume operations
-
-**Example:**
-```go
-package main
-
-import (
-	"fmt"
-	"os"
-
-	"github.com/aliyun/wuying-agentbay-sdk/golang/pkg/agentbay"
-)
-
-func main() {
-	// Initialize the SDK
-	client, err := agentbay.NewAgentBay("your_api_key")
-	if err != nil {
-		fmt.Printf("Error initializing AgentBay client: %v\n", err)
-		os.Exit(1)
-	}
-
-	// Get a paused session (assuming you have a paused session with session_id)
-	getResult, err := client.Get("your_paused_session_id")
-	if err != nil {
-		fmt.Printf("Error getting session: %v\n", err)
-		os.Exit(1)
-	}
-
-	if getResult.Success {
-		session := getResult.Session
-		
-		// Asynchronously resume the session to continue work
-		resumeResult, err := session.ResumeAsync(600, 2.0)
-		if err != nil {
-			fmt.Printf("Error resuming session: %v\n", err)
-			os.Exit(1)
-		}
-
-		if resumeResult.Success {
-			fmt.Println("Session resumed successfully")
-			fmt.Printf("Request ID: %s\n", resumeResult.RequestID)
-			// Output: Session resumed successfully
-			// Output: Request ID: C2A87193-63E1-28G8-B25A-8833E7316BE7
-			
-			// Continue with your tasks...
-			result, err := session.Command.ExecuteCommand("echo 'Hello after async resume!'")
-			if err != nil {
-				fmt.Printf("Error executing command: %v\n", err)
-				os.Exit(1)
-			}
-			fmt.Printf("Command output: %s\n", result.Output)
-		} else {
-			fmt.Printf("Failed to resume session: %s\n", resumeResult.ErrorMessage)
-		}
-	} else {
-		fmt.Printf("Failed to get session: %s\n", getResult.ErrorMessage)
-	}
-}
-```
-
-## AgentBay Methods
-
-### Pause
-
-Synchronously pause a session, putting it into a dormant state to reduce resource usage and costs.
-
-```go
-Pause(session *Session) (*models.SessionPauseResult, error)
-```
-
-**Parameters:**
-- `session` (*Session): The session to pause.
-
-**Returns:**
-- `*models.SessionPauseResult`: A result object containing:
-  - `Success` (bool): Whether the pause operation was successful
-  - `RequestID` (string): Unique identifier for the API request
-  - `Status` (string): Current status of the session ("PAUSED" when successful)
-  - `ErrorMessage` (string): Error message if the operation failed
-- `error`: An error if the call fails at the transport level
-
-**Behavior:**
-- Calls the session's `PauseAsync` method with default parameters (600s timeout, 2.0s poll interval)
-- This is a convenience method that wraps the asynchronous operation
-
-**Example:**
-```go
-package main
-
-import (
-	"fmt"
-	"os"
-
-	"github.com/aliyun/wuying-agentbay-sdk/golang/pkg/agentbay"
-)
-
-func main() {
-	// Initialize the SDK
-	client, err := agentbay.NewAgentBay("your_api_key")
-	if err != nil {
-		fmt.Printf("Error initializing AgentBay client: %v\n", err)
-		os.Exit(1)
-	}
-
-	// Create a session
-	createResult, err := client.Create(nil)
-	if err != nil {
-		fmt.Printf("Error creating session: %v\n", err)
-		os.Exit(1)
-	}
-
-	session := createResult.Session
-	fmt.Printf("Session created with ID: %s\n", session.SessionID)
-
-	// Perform your tasks...
-
-	// Pause the session using AgentBay's method
-	pauseResult, err := client.Pause(session)
-	if err != nil {
-		fmt.Printf("Error pausing session: %v\n", err)
-		os.Exit(1)
-	}
-
-	if pauseResult.Success {
-		fmt.Println("Session paused successfully")
-		fmt.Printf("Request ID: %s\n", pauseResult.RequestID)
-	} else {
-		fmt.Printf("Failed to pause session: %s\n", pauseResult.ErrorMessage)
-	}
-}
-```
-
-### Resume
-
-Synchronously resume a session from a paused state to continue work.
-
-```go
-Resume(session *Session) (*models.SessionResumeResult, error)
-```
-
-**Parameters:**
-- `session` (*Session): The session to resume.
-
-**Returns:**
-- `*models.SessionResumeResult`: A result object containing:
-  - `Success` (bool): Whether the resume operation was successful
-  - `RequestID` (string): Unique identifier for the API request
-  - `Status` (string): Current status of the session ("RUNNING" when successful)
-  - `ErrorMessage` (string): Error message if the operation failed
-- `error`: An error if the call fails at the transport level
-
-**Behavior:**
-- Calls the session's `ResumeAsync` method with default parameters (600s timeout, 2.0s poll interval)
-- This is a convenience method that wraps the asynchronous operation
-
-**Example:**
-```go
-package main
-
-import (
-	"fmt"
-	"os"
-
-	"github.com/aliyun/wuying-agentbay-sdk/golang/pkg/agentbay"
-)
-
-func main() {
-	// Initialize the SDK
-	client, err := agentbay.NewAgentBay("your_api_key")
-	if err != nil {
-		fmt.Printf("Error initializing AgentBay client: %v\n", err)
-		os.Exit(1)
-	}
-
-	// Get a paused session (assuming you have a paused session with session_id)
-	getResult, err := client.Get("your_paused_session_id")
-	if err != nil {
-		fmt.Printf("Error getting session: %v\n", err)
-		os.Exit(1)
-	}
-
-	if getResult.Success {
-		session := getResult.Session
-		
-		// Resume the session using AgentBay's method
-		resumeResult, err := client.Resume(session)
-		if err != nil {
-			fmt.Printf("Error resuming session: %v\n", err)
-			os.Exit(1)
-		}
-
-		if resumeResult.Success {
-			fmt.Println("Session resumed successfully")
-			fmt.Printf("Request ID: %s\n", resumeResult.RequestID)
-			
-			// Continue with your tasks...
-			result, err := session.Command.ExecuteCommand("echo 'Hello after resume!'")
-			if err != nil {
-				fmt.Printf("Error executing command: %v\n", err)
-				os.Exit(1)
-			}
-			fmt.Printf("Command output: %s\n", result.Output)
-		} else {
-			fmt.Printf("Failed to resume session: %s\n", resumeResult.ErrorMessage)
-		}
-	} else {
-		fmt.Printf("Failed to get session: %s\n", getResult.ErrorMessage)
-	}
-}
-```
-
-## Session Creation with Extra Configurations
-=======
 SetLabels sets the labels for this session.
->>>>>>> 5af1b63a
 
 Parameters:
   - labels: Labels to set for the session as a map of key-value pairs
