{
    "name": "wuying-agentbay-sdk",
<<<<<<< HEAD
    "version": "0.4.1",
=======
    "version": "0.4.0",
>>>>>>> 4d9d4888
    "description": "TypeScript SDK for interacting with the Wuying AgentBay cloud runtime environment",
    "main": "./dist/index.cjs",
    "module": "./dist/index.mjs",
    "types": "./dist/index.d.ts",
    "exports": {
        ".": {
            "import": "./dist/index.mjs",
            "require": "./dist/index.cjs"
        },
        "./package.json": "./package.json"
    },
    "scripts": {
        "build": "tsup src/index.ts --dts --format cjs,esm",
        "prepublishOnly": "npm run build",
        "test": "jest",
        "test:unit": "jest tests/unit",
        "test:integration": "jest tests/integration",
        "test:coverage": "jest --coverage",
        "lint": "eslint src/**/*.ts",
        "format": "prettier --write \"src/**/*.ts\"",
        "prepare": "npm run build"
    },
    "author": {
        "name": "Wuying AI Team",
        "email": "wuying-ai-team@alibabacloud.com",
        "url": "https://github.com/aliyun/wuying-agentbay-sdk"
    },
    "contributors": [
        {
            "name": "yuebing.yb",
            "email": "yuebing.yb@alibaba-inc.com"
        }
    ],
    "license": "Apache-2.0",
    "homepage": "https://github.com/aliyun/wuying-agentbay-sdk",
    "bugs": {
        "url": "https://github.com/aliyun/wuying-agentbay-sdk/issues"
    },
    "keywords": [
        "wuying",
        "agentbay",
        "sdk",
        "alibaba",
        "cloud",
        "runtime"
    ],
    "devDependencies": {
        "@types/chai": "^5.2.2",
        "@types/jest": "^29.5.0",
        "@types/mocha": "^10.0.10",
        "@types/node": "^18.15.0",
        "@types/sinon": "^10.0.0",
        "@typescript-eslint/eslint-plugin": "^5.54.0",
        "@typescript-eslint/parser": "^5.54.0",
        "axios-mock-adapter": "^2.1.0",
        "chai": "^4.3.7",
        "dotenv": "^16.5.0",
        "eslint": "^8.35.0",
        "jest": "^29.5.0",
        "prettier": "^2.8.4",
        "sinon": "^15.2.0",
        "ts-jest": "^29.1.0",
        "ts-node": "^10.9.2",
        "tsup": "^8.5.0",
        "typescript": "^5.0.0"
    },
    "dependencies": {
        "@alicloud/openapi-core": "^1.0.4",
        "@darabonba/typescript": "^1.0.0",
        "axios": "^1.3.4"
    },
    "sideEffects": false,
    "files": [
        "dist/**/*"
    ],
    "repository": {
        "type": "git",
        "url": "https://github.com/aliyun/wuying-agentbay-sdk.git"
    },
    "engines": {
        "node": ">=14.0.0"
    }
}<|MERGE_RESOLUTION|>--- conflicted
+++ resolved
@@ -1,10 +1,7 @@
 {
     "name": "wuying-agentbay-sdk",
-<<<<<<< HEAD
     "version": "0.4.1",
-=======
-    "version": "0.4.0",
->>>>>>> 4d9d4888
+
     "description": "TypeScript SDK for interacting with the Wuying AgentBay cloud runtime environment",
     "main": "./dist/index.cjs",
     "module": "./dist/index.mjs",
