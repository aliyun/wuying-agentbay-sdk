--- conflicted
+++ resolved
@@ -1,11 +1,8 @@
 {
     "name": "wuying-agentbay-sdk",
-<<<<<<< HEAD
+
     "version": "0.4.2",
-=======
-    "version": "0.4.1",
 
->>>>>>> 49844092
     "description": "TypeScript SDK for interacting with the Wuying AgentBay cloud runtime environment",
     "main": "./dist/index.cjs",
     "module": "./dist/index.mjs",
