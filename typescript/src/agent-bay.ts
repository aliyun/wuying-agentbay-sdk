--- conflicted
+++ resolved
@@ -3,21 +3,12 @@
 import * as $_client from "./api";
 import { ListSessionRequest } from "./api/models/model";
 import { Client } from "./api/client";
-<<<<<<< HEAD
-import {
-  CreateMcpSessionRequest,
-  CreateMcpSessionResponse,
-  ListSessionRequest,
-} from "./api/models/model";
+
 import { loadConfig, Config } from "./config";
-import "dotenv/config";
-import { log, logError } from "./utils/logger";
-=======
-import { loadConfig } from "./config";
 import { ContextService } from "./context";
 import { APIError, AuthenticationError } from "./exceptions";
 import { Session } from "./session";
->>>>>>> 829c697e
+
 import {
   ApiResponseWithData,
   DeleteResult,
