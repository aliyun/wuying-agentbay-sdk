--- conflicted
+++ resolved
@@ -463,10 +463,6 @@
           requestId,
           success: false,
           errorMessage: "Failed to list sessions by labels",
-<<<<<<< HEAD
-=======
-          data: [],
->>>>>>> 80d0503c
           sessionIds: [],
           nextToken: "",
           maxResults: params.maxResults || 10,
@@ -474,10 +470,6 @@
         };
       }
 
-<<<<<<< HEAD
-=======
-      const sessions: Session[] = [];
->>>>>>> 80d0503c
       const sessionIds: string[] = [];
       let nextToken = "";
       let maxResults = params.maxResults || 10;
@@ -503,17 +495,6 @@
             const sessionId = (sessionData as any).sessionId; // Capital S and I to match Python
             if (sessionId) {
               sessionIds.push(sessionId);
-<<<<<<< HEAD
-=======
-              // Check if we already have this session in our cache
-              let session = this.sessions.get(sessionId);
-              if (!session) {
-                // Create a new session object
-                session = new Session(this, sessionId);
-                this.sessions.set(sessionId, session);
-              }
-              sessions.push(session);
->>>>>>> 80d0503c
             }
           }
         }
@@ -523,10 +504,6 @@
       return {
         requestId,
         success: true,
-<<<<<<< HEAD
-=======
-        data: sessions,
->>>>>>> 80d0503c
         sessionIds,
         nextToken,
         maxResults,
@@ -537,10 +514,6 @@
       return {
         requestId: "",
         success: false,
-<<<<<<< HEAD
-=======
-        data: [],
->>>>>>> 80d0503c
         sessionIds: [],
         errorMessage: `Failed to list sessions by labels: ${error}`,
       };
@@ -589,10 +562,6 @@
           requestId: "",
           success: false,
           errorMessage: `Cannot reach page ${page}: Page number must be >= 1`,
-<<<<<<< HEAD
-=======
-          data: [],
->>>>>>> 80d0503c
           sessionIds: [],
           nextToken: "",
           maxResults: limit,
@@ -627,10 +596,6 @@
               requestId,
               success: false,
               errorMessage: `Cannot reach page ${page}: ${errorMessage}`,
-<<<<<<< HEAD
-=======
-              data: [],
->>>>>>> 80d0503c
               sessionIds: [],
               nextToken: "",
               maxResults: limit,
@@ -645,10 +610,6 @@
               requestId,
               success: false,
               errorMessage: `Cannot reach page ${page}: No more pages available`,
-<<<<<<< HEAD
-=======
-              data: [],
->>>>>>> 80d0503c
               sessionIds: [],
               nextToken: "",
               maxResults: limit,
@@ -688,10 +649,6 @@
           requestId,
           success: false,
           errorMessage: `Failed to list sessions: ${errorMessage}`,
-<<<<<<< HEAD
-=======
-          data: [],
->>>>>>> 80d0503c
           sessionIds: [],
           nextToken: "",
           maxResults: limit,
@@ -714,10 +671,6 @@
       return {
         requestId,
         success: true,
-<<<<<<< HEAD
-=======
-        data: [], // Keep empty for backward compatibility
->>>>>>> 80d0503c
         sessionIds,
         nextToken: response.body.nextToken || "",
         maxResults: response.body.maxResults || limit,
@@ -729,10 +682,6 @@
         requestId: "",
         success: false,
         errorMessage: `Failed to list sessions: ${error}`,
-<<<<<<< HEAD
-=======
-        data: [],
->>>>>>> 80d0503c
         sessionIds: [],
       };
     }
