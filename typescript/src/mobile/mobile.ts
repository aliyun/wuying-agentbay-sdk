/**
 * Mobile module for mobile UI automation.
 * Provides touch, input, and app management operations for mobile environments.
 */

import { OperationResult } from "../types/api-response";
import { MobileExtraConfig } from "../types/extra-configs";
import { log, logError } from "../utils/logger";
import { getMobileCommandTemplate, replaceTemplatePlaceholders } from "../command/command-templates";

export interface BoolResult extends OperationResult {
  data?: boolean;
}

export interface UIElement {
  text: string;
  className: string;
  bounds: {
    left: number;
    top: number;
    right: number;
    bottom: number;
  };
}

export interface UIElementsResult extends OperationResult {
  elements: UIElement[];
}

export interface InstalledApp {
  name: string;
  startCmd: string;
  workDirectory: string;
}

export interface InstalledAppsResult extends OperationResult {
  apps: InstalledApp[];
}

export interface Process {
  pid: number;
  pname: string;
}

export interface ProcessResult extends OperationResult {
  processes: Process[];
}

export interface ScreenshotResult extends OperationResult {
  data: string; // Screenshot URL
}

export interface AdbUrlResult extends OperationResult {
  data?: string; // ADB connection URL (e.g., "adb connect xx.xx.xx.xx:xxxxx")
  url?: string; // Alternative field name for compatibility
}

// Session interface for Mobile module
interface MobileSession {
  callMcpTool(toolName: string, args: Record<string, any>): Promise<any>;
  sessionId: string;
  getAPIKey(): string;
  imageId?: string;
  getLink(protocolType?: string, port?: number, options?: string): Promise<any>;
}

export class Mobile {
  private session: MobileSession;

  constructor(session: MobileSession) {
    this.session = session;
  }


  /**
   * Tap at specified coordinates.
   */
  async tap(x: number, y: number): Promise<BoolResult> {
    const args = { x, y };
    try {
      const result = await this.session.callMcpTool('tap', args);
      return {
        success: result.success || false,
        requestId: result.requestId || '',
        errorMessage: result.errorMessage || '',
        data: result.success || false
      };
    } catch (error) {
      return {
        success: false,
        requestId: '',
        errorMessage: `Failed to tap: ${error instanceof Error ? error.message : String(error)}`,
        data: false
      };
    }
  }

  /**
   * Swipe from one position to another.
   */
  async swipe(startX: number, startY: number, endX: number, endY: number, durationMs = 300): Promise<BoolResult> {
    const args = { start_x: startX, start_y: startY, end_x: endX, end_y: endY, duration_ms: durationMs };
    try {
      const result = await this.session.callMcpTool('swipe', args);
      return {
        success: result.success || false,
        requestId: result.requestId || '',
        errorMessage: result.errorMessage || '',
        data: result.success || false
      };
    } catch (error) {
      return {
        success: false,
        requestId: '',
        errorMessage: `Failed to swipe: ${error instanceof Error ? error.message : String(error)}`,
        data: false
      };
    }
  }

  /**
   * Input text.
   */
  async inputText(text: string): Promise<BoolResult> {
    const args = { text };
    try {
      const result = await this.session.callMcpTool('input_text', args);
      return {
        success: result.success || false,
        requestId: result.requestId || '',
        errorMessage: result.errorMessage || '',
        data: result.success || false
      };
    } catch (error) {
      return {
        success: false,
        requestId: '',
        errorMessage: `Failed to input text: ${error instanceof Error ? error.message : String(error)}`,
        data: false
      };
    }
  }

  /**
   * Send Android key code.
   */
  async sendKey(key: number): Promise<BoolResult> {
    const args = { key };
    try {
      const result = await this.session.callMcpTool('send_key', args);
      return {
        success: result.success || false,
        requestId: result.requestId || '',
        errorMessage: result.errorMessage || '',
        data: result.success || false
      };
    } catch (error) {
      return {
        success: false,
        requestId: '',
        errorMessage: `Failed to send key: ${error instanceof Error ? error.message : String(error)}`,
        data: false
      };
    }
  }

  /**
   * Get clickable UI elements.
   */
  async getClickableUIElements(timeoutMs = 5000): Promise<UIElementsResult> {
    const args = { timeout_ms: timeoutMs };
    try {
      const result = await this.session.callMcpTool('get_clickable_ui_elements', args);
      
      if (!result.success) {
        return {
          success: false,
          requestId: result.requestId || '',
          errorMessage: result.errorMessage || 'Failed to get clickable UI elements',
          elements: []
        };
      }

      if (!result.data) {
        return {
          success: true,
          requestId: result.requestId || '',
          errorMessage: '',
          elements: []
        };
      }

      try {
        const elements = JSON.parse(result.data);
        return {
          success: true,
          requestId: result.requestId || '',
          errorMessage: '',
          elements: elements || []
        };
      } catch (parseError) {
        return {
          success: false,
          requestId: result.requestId || '',
          errorMessage: `Failed to parse UI elements: ${parseError}`,
          elements: []
        };
      }
    } catch (error) {
      return {
        success: false,
        requestId: '',
        errorMessage: `Failed to get clickable UI elements: ${error instanceof Error ? error.message : String(error)}`,
        elements: []
      };
    }
  }

  /**
   * Get all UI elements.
   */
  async getAllUIElements(timeoutMs = 3000): Promise<UIElementsResult> {
    const args = { timeout_ms: timeoutMs };
    try {
      const result = await this.session.callMcpTool('get_all_ui_elements', args);
      
      if (!result.success) {
        return {
          success: false,
          requestId: result.requestId || '',
          errorMessage: result.errorMessage || 'Failed to get all UI elements',
          elements: []
        };
      }

      if (!result.data) {
        return {
          success: true,
          requestId: result.requestId || '',
          errorMessage: '',
          elements: []
        };
      }

      try {
        const elements = JSON.parse(result.data);
        return {
          success: true,
          requestId: result.requestId || '',
          errorMessage: '',
          elements: elements || []
        };
      } catch (parseError) {
        return {
          success: false,
          requestId: result.requestId || '',
          errorMessage: `Failed to parse UI elements: ${parseError}`,
          elements: []
        };
      }
    } catch (error) {
      return {
        success: false,
        requestId: '',
        errorMessage: `Failed to get all UI elements: ${error instanceof Error ? error.message : String(error)}`,
        elements: []
      };
    }
  }

  /**
   * Get installed apps.
   */
  async getInstalledApps(startMenu = false, desktop = true, ignoreSystemApps = true): Promise<InstalledAppsResult> {
    const args = { start_menu: startMenu, desktop, ignore_system_apps: ignoreSystemApps };
    try {
      const result = await this.session.callMcpTool('get_installed_apps', args);
      
      if (!result.success) {
        return {
          success: false,
          requestId: result.requestId || '',
          errorMessage: result.errorMessage || 'Failed to get installed apps',
          apps: []
        };
      }

      if (!result.data) {
        return {
          success: true,
          requestId: result.requestId || '',
          errorMessage: '',
          apps: []
        };
      }

      try {
        const apps = JSON.parse(result.data);
        return {
          success: true,
          requestId: result.requestId || '',
          errorMessage: '',
          apps: apps || []
        };
      } catch (parseError) {
        return {
          success: false,
          requestId: result.requestId || '',
          errorMessage: `Failed to parse installed apps: ${parseError}`,
          apps: []
        };
      }
    } catch (error) {
      return {
        success: false,
        requestId: '',
        errorMessage: `Failed to get installed apps: ${error instanceof Error ? error.message : String(error)}`,
        apps: []
      };
    }
  }

  /**
   * Start an app.
   */
  async startApp(startCmd: string, workDirectory = '', activity = ''): Promise<ProcessResult> {
    const args = { start_cmd: startCmd, work_directory: workDirectory, activity };
    try {
      const result = await this.session.callMcpTool('start_app', args);
      
      if (!result.success) {
        return {
          success: false,
          requestId: result.requestId || '',
          errorMessage: result.errorMessage || 'Failed to start app',
          processes: []
        };
      }

      if (!result.data) {
        return {
          success: true,
          requestId: result.requestId || '',
          errorMessage: '',
          processes: []
        };
      }

      try {
        const processes = JSON.parse(result.data);
        return {
          success: true,
          requestId: result.requestId || '',
          errorMessage: '',
          processes: processes || []
        };
      } catch (parseError) {
        return {
          success: false,
          requestId: result.requestId || '',
          errorMessage: `Failed to parse process result: ${parseError}`,
          processes: []
        };
      }
    } catch (error) {
      return {
        success: false,
        requestId: '',
        errorMessage: `Failed to start app: ${error instanceof Error ? error.message : String(error)}`,
        processes: []
      };
    }
  }

  /**
   * Stop app by package name.
   */
  async stopAppByPName(pname: string): Promise<BoolResult> {
    const args = { pname };
    try {
      const result = await this.session.callMcpTool('stop_app_by_pname', args);
      return {
        success: result.success || false,
        requestId: result.requestId || '',
        errorMessage: result.errorMessage || '',
        data: result.success || false
      };
    } catch (error) {
      return {
        success: false,
        requestId: '',
        errorMessage: `Failed to stop app: ${error instanceof Error ? error.message : String(error)}`,
        data: false
      };
    }
  }

  /**
   * Take a screenshot.
   */
  async screenshot(): Promise<ScreenshotResult> {
    try {
      const result = await this.session.callMcpTool('system_screenshot', {});
      
      if (!result.success) {
        return {
          success: false,
          requestId: result.requestId || '',
          errorMessage: result.errorMessage || 'Failed to take screenshot',
          data: ''
        };
      }

      return {
        success: true,
        requestId: result.requestId || '',
        errorMessage: '',
        data: result.data || ''
      };
    } catch (error) {
      return {
        success: false,
        requestId: '',
        errorMessage: `Failed to take screenshot: ${error instanceof Error ? error.message : String(error)}`,
        data: ''
      };
    }
  }

  /**
   * Retrieves the ADB connection URL for the mobile environment.
   * This method is only supported in mobile environments (mobile_latest image).
   * It uses the provided ADB public key to establish the connection and returns
   * the ADB connect URL.
   * 
   * @param adbkeyPub - ADB public key for authentication
   * @returns AdbUrlResult containing the ADB connection URL
   */
  async getAdbUrl(adbkeyPub: string): Promise<AdbUrlResult> {
    try {
      // Build options JSON with adbkey_pub
      const optionsJson = JSON.stringify({ adbkey_pub: adbkeyPub });

      // Call getLink with protocol_type="adb" and options
      const result = await this.session.getLink('adb', undefined, optionsJson);

      return {
        success: result.success || false,
        requestId: result.requestId || '',
        errorMessage: result.errorMessage || '',
        data: result.data,
        url: result.data
      };
    } catch (error) {
      const errorMsg = `Failed to get ADB URL: ${error instanceof Error ? error.message : String(error)}`;
      return {
        success: false,
        requestId: '',
        errorMessage: errorMsg,
        data: undefined,
        url: undefined
      };
    }
  }
<<<<<<< HEAD
=======

  /**
   * Configure mobile device settings based on MobileExtraConfig.
   * This method applies various mobile configuration settings including
   * resolution lock and app access management.
   * 
   * @param config - The mobile configuration to apply
   * @returns OperationResult indicating success or failure
   */
  async configure(config: MobileExtraConfig): Promise<OperationResult> {
    try {
      if (!config) {
        return {
          success: false,
          requestId: '',
          errorMessage: 'No mobile configuration provided'
        };
      }

      // Configure resolution lock
      const resolutionResult = await this.setResolutionLock(config.lockResolution);
      if (!resolutionResult.success) {
        return {
          success: false,
          requestId: resolutionResult.requestId,
          errorMessage: `Failed to set resolution lock: ${resolutionResult.errorMessage}`
        };
      }

      // Configure app management rules
      if (config.appManagerRule && config.appManagerRule.ruleType) {
        const appRule = config.appManagerRule;
        const packageNames = appRule.appPackageNameList;

        if (packageNames && packageNames.length > 0 && 
            (appRule.ruleType === "White" || appRule.ruleType === "Black")) {
          
          let appResult: OperationResult;
          if (appRule.ruleType === "White") {
            appResult = await this.setAppWhitelist(packageNames);
          } else {
            appResult = await this.setAppBlacklist(packageNames);
          }

          if (!appResult.success) {
            return {
              success: false,
              requestId: appResult.requestId,
              errorMessage: `Failed to set app ${appRule.ruleType.toLowerCase()}list: ${appResult.errorMessage}`
            };
          }
        } else if (packageNames && packageNames.length === 0) {
          return {
            success: false,
            requestId: '',
            errorMessage: `No package names provided for ${appRule.ruleType} list`
          };
        }
      }

      // Configure navigation bar visibility
      if (config.hideNavigationBar !== undefined) {
        const navResult = await this.setNavigationBarVisibility(config.hideNavigationBar);
        if (!navResult.success) {
          return {
            success: false,
            requestId: navResult.requestId,
            errorMessage: `Failed to set navigation bar visibility: ${navResult.errorMessage}`
          };
        }
      }

      // Configure uninstall blacklist
      if (config.uninstallBlacklist && config.uninstallBlacklist.length > 0) {
        const uninstallResult = await this.setUninstallBlacklist(config.uninstallBlacklist);
        if (!uninstallResult.success) {
          return {
            success: false,
            requestId: uninstallResult.requestId,
            errorMessage: `Failed to set uninstall blacklist: ${uninstallResult.errorMessage}`
          };
        }
      }

      log("Mobile configuration applied successfully");
      return {
        success: true,
        requestId: '',
        errorMessage: ''
      };
    } catch (error) {
      const errorMsg = `Failed to configure mobile: ${error instanceof Error ? error.message : String(error)}`;
      logError(errorMsg);
      return {
        success: false,
        requestId: '',
        errorMessage: errorMsg
      };
    }
  }

  /**
   * Set display resolution lock for mobile devices.
   * 
   * @param enable - Whether to enable resolution lock
   * @returns OperationResult indicating success or failure
   */
  async setResolutionLock(enable: boolean): Promise<OperationResult> {
    try {
      const templateName = enable ? "resolution_lock_enable" : "resolution_lock_disable";
      const template = getMobileCommandTemplate(templateName);
      
      if (!template) {
        return {
          success: false,
          requestId: '',
          errorMessage: `Resolution lock template not found: ${templateName}`
        };
      }

      const description = `Resolution lock ${enable ? 'enable' : 'disable'}`;
      return await this.executeCommand(template, description);
    } catch (error) {
      return {
        success: false,
        requestId: '',
        errorMessage: `Failed to set resolution lock: ${error instanceof Error ? error.message : String(error)}`
      };
    }
  }

  /**
   * Set app whitelist configuration.
   * 
   * @param packageNames - List of package names to whitelist
   * @returns OperationResult indicating success or failure
   */
  async setAppWhitelist(packageNames: string[]): Promise<OperationResult> {
    try {
      const template = getMobileCommandTemplate("app_whitelist");
      if (!template) {
        return {
          success: false,
          requestId: '',
          errorMessage: "App whitelist template not found"
        };
      }

      // Replace placeholder with actual package names (newline-separated for file content)
      const packageList = packageNames.join('\n');
      const command = replaceTemplatePlaceholders(template, { package_list: packageList });
      
      const description = `App whitelist configuration (${packageNames.length} packages)`;
      return await this.executeCommand(command, description);
    } catch (error) {
      return {
        success: false,
        requestId: '',
        errorMessage: `Failed to set app whitelist: ${error instanceof Error ? error.message : String(error)}`
      };
    }
  }

  /**
   * Set app blacklist configuration.
   * 
   * @param packageNames - List of package names to blacklist
   * @returns OperationResult indicating success or failure
   */
  async setAppBlacklist(packageNames: string[]): Promise<OperationResult> {
    try {
      const template = getMobileCommandTemplate("app_blacklist");
      if (!template) {
        return {
          success: false,
          requestId: '',
          errorMessage: "App blacklist template not found"
        };
      }

      // Replace placeholder with actual package names (newline-separated for file content)
      const packageList = packageNames.join('\n');
      const command = replaceTemplatePlaceholders(template, { package_list: packageList });
      
      const description = `App blacklist configuration (${packageNames.length} packages)`;
      return await this.executeCommand(command, description);
    } catch (error) {
      return {
        success: false,
        requestId: '',
        errorMessage: `Failed to set app blacklist: ${error instanceof Error ? error.message : String(error)}`
      };
    }
  }

  /**
   * Set navigation bar visibility for mobile devices.
   * 
   * @param hide - True to hide navigation bar, false to show navigation bar
   * @returns OperationResult indicating success or failure
   */
  async setNavigationBarVisibility(hide: boolean): Promise<OperationResult> {
    try {
      const templateName = hide ? "hide_navigation_bar" : "show_navigation_bar";
      const template = getMobileCommandTemplate(templateName);
      
      if (!template) {
        return {
          success: false,
          requestId: '',
          errorMessage: `Navigation bar template not found: ${templateName}`
        };
      }

      const description = `Navigation bar visibility (hide: ${hide})`;
      return await this.executeCommand(template, description);
    } catch (error) {
      return {
        success: false,
        requestId: '',
        errorMessage: `Failed to set navigation bar visibility: ${error instanceof Error ? error.message : String(error)}`
      };
    }
  }

  /**
   * Set uninstall protection blacklist for mobile devices.
   * 
   * @param packageNames - List of Android package names to protect from uninstallation
   * @returns OperationResult indicating success or failure
   */
  async setUninstallBlacklist(packageNames: string[]): Promise<OperationResult> {
    try {
      const template = getMobileCommandTemplate("uninstall_blacklist");
      if (!template) {
        return {
          success: false,
          requestId: '',
          errorMessage: "Uninstall blacklist template not found"
        };
      }

      // Use semicolon-separated format for uninstall blacklist property
      const packageList = packageNames.join(';');
      const command = replaceTemplatePlaceholders(template, { package_list: packageList });
      
      const description = `Uninstall blacklist configuration (${packageNames.length} packages)`;
      return await this.executeCommand(command, description);
    } catch (error) {
      return {
        success: false,
        requestId: '',
        errorMessage: `Failed to set uninstall blacklist: ${error instanceof Error ? error.message : String(error)}`
      };
    }
  }

  /**
   * Execute a command template for mobile configuration.
   * 
   * @param command - The command to execute
   * @param description - Description of the operation
   * @returns OperationResult indicating success or failure
   */
  private async executeCommand(command: string, description: string): Promise<OperationResult> {
    try {
      log(`Executing ${description}`);
      
      // Use the session's command module to execute the command with longer timeout for mobile operations
      const result = await (this.session as any).command.executeCommand(command, 10000);
      
      if (result && result.success) {
        log(`✅ ${description} completed successfully`);
        if (result.output) {
          log(`Command output: ${result.output}`);
        }
        return {
          success: true,
          requestId: result.requestId || '',
          errorMessage: ''
        };
      } else {
        const errorMessage = result?.errorMessage || `Failed to execute ${description}`;
        logError(`Failed to execute ${description}: ${errorMessage}`);
        return {
          success: false,
          requestId: result?.requestId || '',
          errorMessage: errorMessage
        };
      }
    } catch (error) {
      const errorMsg = `Failed to execute ${description}: ${error instanceof Error ? error.message : String(error)}`;
      logError(errorMsg);
      return {
        success: false,
        requestId: '',
        errorMessage: errorMsg
      };
    }
  }
>>>>>>> 97751489
} <|MERGE_RESOLUTION|>--- conflicted
+++ resolved
@@ -462,8 +462,6 @@
       };
     }
   }
-<<<<<<< HEAD
-=======
 
   /**
    * Configure mobile device settings based on MobileExtraConfig.
@@ -764,5 +762,4 @@
       };
     }
   }
->>>>>>> 97751489
 } 