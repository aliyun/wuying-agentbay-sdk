
import {
  WindowListResult,
  WindowInfoResult,
  BoolResult,
} from "../types/api-response";



/**
 * Represents a window in the system.
 */
export interface Window {
  window_id: number;
  title: string;
  absolute_upper_left_x?: number;
  absolute_upper_left_y?: number;
  width?: number;
  height?: number;
  pid?: number;
  pname?: string;
  child_windows?: Window[];
}

/**
 * Handles window management operations in the AgentBay cloud environment.
 * 
 * @deprecated This module is deprecated. Use Computer module instead.
 * - For desktop window operations, use session.computer
 * - Window operations are not available for mobile
 */
export class WindowManager {
  private session: {
    getAPIKey(): string;
    getSessionId(): string;
    callMcpTool(toolName: string, args: any): Promise<{
      success: boolean;
      data: string;
      errorMessage: string;
      requestId: string;
    }>;
  };

  /**
   * Creates a new WindowManager instance.
   * @param session The session object that provides access to the AgentBay API.
   */
  constructor(session: {
    getAPIKey(): string;
    getSessionId(): string;
    callMcpTool(toolName: string, args: any): Promise<{
      success: boolean;
      data: string;
      errorMessage: string;
      requestId: string;
    }>;
  }) {
    this.session = session;
  }



  /**
   * Helper method to parse JSON string into Window objects
   * @param jsonStr - JSON string to parse
   * @returns Array of Window objects or single Window object
   */
  private parseWindowsFromJSON(jsonStr: string): Window[] {
    try {
      const parsed = JSON.parse(jsonStr);
      return Array.isArray(parsed) ? parsed : [parsed];
    } catch (error) {
      throw new Error(`Failed to parse window data: ${error}`);
    }
  }

  /**
   * Lists all root windows in the system.
   * Corresponds to Python's list_root_windows() method
   *
   * @param timeoutMs - The timeout in milliseconds. Default is 3000ms.
   * @returns WindowListResult with windows array and requestId
   * 
   * @deprecated Use session.computer.listRootWindows() instead.
   */
  async listRootWindows(timeoutMs = 3000): Promise<WindowListResult> {
    console.warn('⚠️  WindowManager.listRootWindows() is deprecated. Use session.computer.listRootWindows() instead.');
    
    try {
      const args = {
        timeout_ms: timeoutMs,
      };

      const response = await this.session.callMcpTool(
        "list_root_windows",
        args
      );

      if (!response.success) {
        return {
          requestId: response.requestId,
          success: false,
          windows: [],
          errorMessage: response.errorMessage,
        };
      }

      const windows = response.data
        ? this.parseWindowsFromJSON(response.data)
        : [];

      return {
        requestId: response.requestId,
        success: true,
        windows,
      };
    } catch (error) {
      return {
        requestId: "",
        success: false,
        windows: [],
        errorMessage: `Failed to list root windows: ${error}`,
      };
    }
  }

  /**
   * Lists all windows in the system.
   * Corresponds to Python's list_all_windows() method
   *
   * @param timeoutMs - The timeout in milliseconds. Default is 3000ms.
   * @returns WindowListResult with windows array and requestId
   * 
   * @deprecated Use session.computer.listAllWindows() instead.
   */
  async listAllWindows(timeoutMs = 3000): Promise<WindowListResult> {
    console.warn('⚠️  WindowManager.listAllWindows() is deprecated. Use session.computer.listAllWindows() instead.');
    
    try {
      const args = {
        timeout_ms: timeoutMs,
      };

      const response = await this.session.callMcpTool(
        "list_all_windows",
        args
      );

      if (!response.success) {
        return {
          requestId: response.requestId,
          success: false,
          windows: [],
          errorMessage: response.errorMessage,
        };
      }

      const windows = response.data
        ? this.parseWindowsFromJSON(response.data)
        : [];

      return {
        requestId: response.requestId,
        success: true,
        windows,
      };
    } catch (error) {
      return {
        requestId: "",
        success: false,
        windows: [],
        errorMessage: `Failed to list all windows: ${error}`,
      };
    }
  }

  /**
   * Gets information about a specific window.
   * Corresponds to Python's get_window_info() method
   *
   * @param windowId - The ID of the window to get information for.
   * @returns WindowInfoResult with window information and requestId
   * 
   * @deprecated Use session.computer.getWindowInfo() instead.
   */
  async getWindowInfo(windowId: number): Promise<WindowInfoResult> {
    console.warn('⚠️  WindowManager.getWindowInfo() is deprecated. Use session.computer.getWindowInfo() instead.');
    
    try {
      const args = {
        window_id: windowId,
      };

      const response = await this.session.callMcpTool(
        "get_window_info",
        args
      );

      if (!response.success) {
        return {
          requestId: response.requestId,
          success: false,
          errorMessage: response.errorMessage,
        };
      }

      let window: Window | undefined = undefined;
      if (response.data) {
        const windows = this.parseWindowsFromJSON(response.data);
        window = windows.length > 0 ? windows[0] : undefined;
      }

      return {
        requestId: response.requestId,
        success: true,
        window,
      };
    } catch (error) {
      return {
        requestId: "",
        success: false,
        errorMessage: `Failed to get window info: ${error}`,
      };
    }
  }

  /**
   * Activates a window by bringing it to the foreground.
   * Corresponds to Python's activate_window() method
   *
   * @param windowId - The ID of the window to activate.
   * @returns BoolResult with success status and requestId
   * 
   * @deprecated Use session.computer.activateWindow() instead.
   */
  async activateWindow(windowId: number): Promise<BoolResult> {
    console.warn('⚠️  WindowManager.activateWindow() is deprecated. Use session.computer.activateWindow() instead.');
    
    try {
      const args = {
        window_id: windowId,
      };

      const response = await this.session.callMcpTool(
        "activate_window",
        args
      );

      if (!response.success) {
        return {
          requestId: response.requestId,
          success: false,
          errorMessage: response.errorMessage,
        };
      }

      return {
        requestId: response.requestId,
        success: true,
        data: true,
      };
    } catch (error) {
      return {
        requestId: "",
        success: false,
        errorMessage: `Failed to activate window: ${error}`,
      };
    }
  }

  /**
   * Maximizes a window.
   * Corresponds to Python's maximize_window() method
   *
   * @param windowId - The ID of the window to maximize.
   * @returns BoolResult with success status and requestId
   * 
   * @deprecated Use session.computer.maximizeWindow() instead.
   */
  async maximizeWindow(windowId: number): Promise<BoolResult> {
    console.warn('⚠️  WindowManager.maximizeWindow() is deprecated. Use session.computer.maximizeWindow() instead.');
    
    try {
      const args = {
        window_id: windowId,
      };

      const response = await this.session.callMcpTool(
        "maximize_window",
        args
      );

      if (!response.success) {
        return {
          requestId: response.requestId,
          success: false,
          errorMessage: response.errorMessage,
        };
      }

      return {
        requestId: response.requestId,
        success: true,
        data: true,
      };
    } catch (error) {
      return {
        requestId: "",
        success: false,
        errorMessage: `Failed to maximize window: ${error}`,
      };
    }
  }

  /**
   * Minimizes a window.
   * Corresponds to Python's minimize_window() method
   *
   * @param windowId - The ID of the window to minimize.
   * @returns BoolResult with success status and requestId
   * 
   * @deprecated Use session.computer.minimizeWindow() instead.
   */
  async minimizeWindow(windowId: number): Promise<BoolResult> {
    console.warn('⚠️  WindowManager.minimizeWindow() is deprecated. Use session.computer.minimizeWindow() instead.');
    
    try {
      const args = {
        window_id: windowId,
      };

      const response = await this.session.callMcpTool(
        "minimize_window",
        args
      );

      if (!response.success) {
        return {
          requestId: response.requestId,
          success: false,
          errorMessage: response.errorMessage,
        };
      }

      return {
        requestId: response.requestId,
        success: true,
        data: true,
      };
    } catch (error) {
      return {
        requestId: "",
        success: false,
        errorMessage: `Failed to minimize window: ${error}`,
      };
    }
  }

  /**
   * Restores a window by ID.
   * Corresponds to Python's restore_window() method
   *
   * @param windowId The ID of the window to restore.
   * @returns BoolResult with requestId
   */
  async restoreWindow(windowId: number): Promise<BoolResult> {
    try {
      const args = {
        window_id: windowId,
      };

      const response = await this.session.callMcpTool(
        "restore_window",
        args
      );

      if (!response.success) {
        return {
          requestId: response.requestId,
          success: false,
          errorMessage: response.errorMessage,
        };
      }

      return {
        requestId: response.requestId,
        success: true,
        data: true,
      };
    } catch (error) {
      return {
        requestId: "",
        success: false,
        errorMessage: `Failed to restore window: ${error}`,
      };
    }
  }

  /**
   * Closes a window.
   * Corresponds to Python's close_window() method
   *
   * @param windowId - The ID of the window to close.
   * @returns BoolResult with success status and requestId
   * 
   * @deprecated Use session.computer.closeWindow() instead.
   */
  async closeWindow(windowId: number): Promise<BoolResult> {
    console.warn('⚠️  WindowManager.closeWindow() is deprecated. Use session.computer.closeWindow() instead.');
    
    try {
      const args = {
        window_id: windowId,
      };

      const response = await this.session.callMcpTool(
        "close_window",
        args
      );

      if (!response.success) {
        return {
          requestId: response.requestId,
          success: false,
          errorMessage: response.errorMessage,
        };
      }

      return {
        requestId: response.requestId,
        success: true,
        data: true,
      };
    } catch (error) {
      return {
        requestId: "",
        success: false,
        errorMessage: `Failed to close window: ${error}`,
      };
    }
  }

  /**
   * Sets a window to fullscreen by ID.
   * Corresponds to Python's fullscreen_window() method
   *
   * @param windowId The ID of the window to set to fullscreen.
   * @returns BoolResult with requestId
   */
  async fullscreenWindow(windowId: number): Promise<BoolResult> {
    try {
      const args = {
        window_id: windowId,
      };

      const response = await this.session.callMcpTool(
        "fullscreen_window",
        args
      );

      if (!response.success) {
        return {
          requestId: response.requestId,
          success: false,
          errorMessage: response.errorMessage,
        };
      }

      return {
        requestId: response.requestId,
        success: true,
        data: true,
      };
    } catch (error) {
      return {
        requestId: "",
        success: false,
        errorMessage: `Failed to make window fullscreen: ${error}`,
      };
    }
  }

  /**
   * Resizes a window to the specified dimensions.
   * Corresponds to Python's resize_window() method
   *
   * @param windowId - The ID of the window to resize.
   * @param width - The new width of the window.
   * @param height - The new height of the window.
   * @returns BoolResult with success status and requestId
   * 
   * @deprecated Use session.computer.resizeWindow() instead.
   */
  async resizeWindow(windowId: number, width: number, height: number): Promise<BoolResult> {
    console.warn('⚠️  WindowManager.resizeWindow() is deprecated. Use session.computer.resizeWindow() instead.');
    
    try {
      const args = {
        window_id: windowId,
        width,
        height,
      };

      const response = await this.session.callMcpTool(
        "resize_window",
        args
      );

      if (!response.success) {
        return {
          requestId: response.requestId,
          success: false,
          errorMessage: response.errorMessage,
        };
      }

      return {
        requestId: response.requestId,
        success: true,
        data: true,
      };
    } catch (error) {
      return {
        requestId: "",
        success: false,
        errorMessage: `Failed to resize window: ${error}`,
      };
    }
  }

  /**
   * Moves a window to the specified position.
   * Corresponds to Python's move_window() method
   *
   * @param windowId - The ID of the window to move.
   * @param x - The new x coordinate of the window.
   * @param y - The new y coordinate of the window.
   * @returns BoolResult with success status and requestId
   * 
   * @deprecated Use session.computer.moveWindow() instead.
   */
  async moveWindow(windowId: number, x: number, y: number): Promise<BoolResult> {
    console.warn('⚠️  WindowManager.moveWindow() is deprecated. Use session.computer.moveWindow() instead.');
    
    try {
      const args = {
        window_id: windowId,
        x,
        y,
      };

      const response = await this.session.callMcpTool(
        "move_window",
        args
      );

      if (!response.success) {
        return {
          requestId: response.requestId,
          success: false,
          errorMessage: response.errorMessage,
        };
      }

      return {
        requestId: response.requestId,
        success: true,
        data: true,
      };
    } catch (error) {
      return {
        requestId: "",
        success: false,
        errorMessage: `Failed to move window: ${error}`,
      };
    }
  }

  /**
   * Enables or disables focus mode.
   * Corresponds to Python's focus_mode() method
   *
   * @param on Whether to enable focus mode.
   * @returns BoolResult with requestId
   */
  async focusMode(on: boolean): Promise<BoolResult> {
    try {
      const args = {
        on,
      };

      const response = await this.session.callMcpTool(
        "focus_mode",
        args
      );

      if (!response.success) {
        return {
          requestId: response.requestId,
          success: false,
          errorMessage: response.errorMessage,
        };
      }

      return {
        requestId: response.requestId,
        success: true,
        data: true,
      };
    } catch (error) {
      return {
        requestId: "",
        success: false,
        errorMessage: `Failed to toggle focus mode: ${error}`,
      };
    }
  }

  /**
   * Gets the currently active window.
   * Corresponds to Python's get_active_window() method
   *
<<<<<<< HEAD
=======
   * @param timeoutMs - The timeout in milliseconds. Default is 3000ms.
>>>>>>> 56877f0f
   * @returns WindowInfoResult with active window information and requestId
   * 
   * @deprecated Use session.computer.getActiveWindow() instead.
   */
<<<<<<< HEAD
  async getActiveWindow(): Promise<WindowInfoResult> {
=======
  async getActiveWindow(timeoutMs: number = 3000): Promise<WindowInfoResult> {
>>>>>>> 56877f0f
    console.warn('⚠️  WindowManager.getActiveWindow() is deprecated. Use session.computer.getActiveWindow() instead.');
    
    try {
      const args = {
<<<<<<< HEAD
        timeout_ms: 3000,
=======
        timeout_ms: timeoutMs,
>>>>>>> 56877f0f
      };

      const response = await this.session.callMcpTool(
        "get_active_window",
        args
      );

      if (!response.success) {
        return {
          requestId: response.requestId,
          success: false,
          errorMessage: response.errorMessage,
        };
      }

      let activeWindow: Window | undefined = undefined;
      if (response.data) {
        const windows = this.parseWindowsFromJSON(response.data);
        activeWindow = windows.length > 0 ? windows[0] : undefined;
      }

      return {
        requestId: response.requestId,
        success: true,
        window: activeWindow,
      };
    } catch (error) {
      return {
        requestId: "",
        success: false,
        errorMessage: `Failed to get active window: ${error}`,
      };
    }
  }
}<|MERGE_RESOLUTION|>--- conflicted
+++ resolved
@@ -620,28 +620,17 @@
    * Gets the currently active window.
    * Corresponds to Python's get_active_window() method
    *
-<<<<<<< HEAD
-=======
    * @param timeoutMs - The timeout in milliseconds. Default is 3000ms.
->>>>>>> 56877f0f
    * @returns WindowInfoResult with active window information and requestId
    * 
    * @deprecated Use session.computer.getActiveWindow() instead.
    */
-<<<<<<< HEAD
-  async getActiveWindow(): Promise<WindowInfoResult> {
-=======
   async getActiveWindow(timeoutMs: number = 3000): Promise<WindowInfoResult> {
->>>>>>> 56877f0f
     console.warn('⚠️  WindowManager.getActiveWindow() is deprecated. Use session.computer.getActiveWindow() instead.');
     
     try {
       const args = {
-<<<<<<< HEAD
-        timeout_ms: 3000,
-=======
         timeout_ms: timeoutMs,
->>>>>>> 56877f0f
       };
 
       const response = await this.session.callMcpTool(
