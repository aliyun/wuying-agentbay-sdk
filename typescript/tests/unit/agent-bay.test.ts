import {
  AgentBay,
  Session,
  AuthenticationError,
  APIError,
  ListSessionParams,
} from "../../src";
import { log } from "../../src/utils/logger";
import * as sinon from "sinon";

// Define Node.js process if it's not available
declare namespace NodeJS {
  interface ProcessEnv {
    [key: string]: string | undefined;
  }
}

declare var process: {
  env: {
    [key: string]: string | undefined;
  };
};

// Mock data for tests
const mockSessionData = {
  sessionId: "mock-session-123",
  resourceUrl: "mock-resource-url",
};

const mockSessionAData = {
  sessionId: "mock-session-a-456",
  resourceUrl: "mock-resource-url-a",
};

const mockSessionBData = {
  sessionId: "mock-session-b-789",
  resourceUrl: "mock-resource-url-b",
};

// Mock config data
const mockConfigData = {
  region_id: "mock-region",
  endpoint: "mock-endpoint",
  timeout_ms: 30000,
};

describe("AgentBay", () => {
  let mockClient: any;
  let createMcpSessionStub: sinon.SinonStub;
  let listSessionStub: sinon.SinonStub;
  let releaseMcpSessionStub: sinon.SinonStub;
  let loadConfigStub: sinon.SinonStub;
  let clientConstructorStub: sinon.SinonStub;
  let contextServiceConstructorStub: sinon.SinonStub;

  beforeEach(() => {
    // Create mock client
    mockClient = {
      createMcpSession: sinon.stub(),
      listSession: sinon.stub(),
      releaseMcpSession: sinon.stub(),
    };

    // Get references to stubs for easier access
    createMcpSessionStub = mockClient.createMcpSession;
    listSessionStub = mockClient.listSession;
    releaseMcpSessionStub = mockClient.releaseMcpSession;

    // Mock loadConfig function
    loadConfigStub = sinon
      .stub(require("../../src/config"), "loadConfig")
      .returns(mockConfigData);

    // Mock Client constructor
    clientConstructorStub = sinon.stub().returns(mockClient);
    sinon
      .stub(require("../../src/api/client"), "Client")
      .callsFake(clientConstructorStub);

    // Mock ContextService constructor
    const mockContextService = {
      get: sinon.stub().resolves({ 
        success: false, 
        errorMessage: 'Context not found' 
      })
    };
    contextServiceConstructorStub = sinon.stub().returns(mockContextService);
    sinon
      .stub(require("../../src/context"), "ContextService")
      .callsFake(contextServiceConstructorStub);

    // Mock AgentBay's getClient method to return our mock client
    sinon.stub(AgentBay.prototype, "getClient").returns(mockClient);

    // Mock Session's getAPIKey method to avoid real API key issues
    sinon.stub(Session.prototype, "getAPIKey").returns("mock-api-key");

    log("Mock client setup complete");
  });

  afterEach(() => {
    sinon.restore();
  });

  describe("constructor", () => {
    it("should initialize with API key from options", () => {
      const apiKey = "test-api-key";
      const agentBay = new AgentBay({ apiKey });
      log(apiKey);

      expect(agentBay.getAPIKey()).toBe(apiKey);

      // Verify that loadConfig was called
      expect(loadConfigStub.calledOnce).toBe(true);

      // Verify that Client was constructed with correct config
      expect(clientConstructorStub.calledOnce).toBe(true);
      const clientConfig = clientConstructorStub.getCall(0).args[0];
      expect(clientConfig.regionId).toBe(mockConfigData.region_id);
      expect(clientConfig.endpoint).toBe(mockConfigData.endpoint);
      expect(clientConfig.readTimeout).toBe(mockConfigData.timeout_ms);
      expect(clientConfig.connectTimeout).toBe(mockConfigData.timeout_ms);

      // Verify that ContextService was constructed
      expect(contextServiceConstructorStub.calledOnce).toBe(true);
    });

    it("should initialize with API key from environment variable", () => {
      const originalEnv = process.env.AGENTBAY_API_KEY;
      process.env.AGENTBAY_API_KEY = "env_api_key";

      try {
        const agentBay = new AgentBay();
        expect(agentBay.getAPIKey()).toBe("env_api_key");

        // Verify dependencies were called
        expect(loadConfigStub.called).toBe(true);
        expect(clientConstructorStub.called).toBe(true);
        expect(contextServiceConstructorStub.called).toBe(true);
      } finally {
        // Restore original environment
        if (originalEnv) {
          process.env.AGENTBAY_API_KEY = originalEnv;
        } else {
          delete process.env.AGENTBAY_API_KEY;
        }
      }
    });

    it("should throw AuthenticationError if no API key is provided", () => {
      const originalEnv = process.env.AGENTBAY_API_KEY;
      delete process.env.AGENTBAY_API_KEY;

      try {
        expect(() => new AgentBay()).toThrow(AuthenticationError);
      } finally {
        // Restore original environment
        if (originalEnv) {
          process.env.AGENTBAY_API_KEY = originalEnv;
        }
      }
    });
  });

  describe("create, list, and delete", () => {
    let agentBay: AgentBay;
    let session: Session;

    beforeEach(() => {
      const apiKey = "test-api-key";
      agentBay = new AgentBay({ apiKey });
    });

    it("should create, list, and delete a session with requestId", async () => {
      // Setup mock response for create session
      const createMockResponse = {
        statusCode: 200,
        body: {
          data: mockSessionData,
          requestId: "mock-request-id-create",
        },
      };

      // Setup mock response for delete session
      const deleteMockResponse = {
        statusCode: 200,
        body: {
          requestId: "mock-request-id-delete",
        },
      };

      createMcpSessionStub.resolves(createMockResponse);
      releaseMcpSessionStub.resolves(deleteMockResponse);

      // Verify mock setup before test
      log("Verifying mock setup...");
      expect(createMcpSessionStub).toBeDefined();
      expect(releaseMcpSessionStub).toBeDefined();
      expect(typeof createMcpSessionStub.resolves).toBe("function");

      // Create a session
      log("Creating a new session...");
      const createResponse = await agentBay.create();
      session = createResponse.session!; // Use session field instead of data
      log(`Session created with ID: ${session?.sessionId || 'undefined'}`);
      log(
        `Create Session RequestId: ${createResponse.requestId || "undefined"}`
      );

      // Verify that the mock was called
      expect(createMcpSessionStub.called).toBe(true);
      log(`createMcpSessionStub called: ${createMcpSessionStub.called}`);
      log(`createMcpSessionStub callCount: ${createMcpSessionStub.callCount}`);

      // Verify that the response contains requestId and success
      expect(createResponse.requestId).toBeDefined();
      expect(typeof createResponse.requestId).toBe("string");
      expect(createResponse.requestId).toBe("mock-request-id-create");
      expect(createResponse.success).toBe(true);
      expect(createResponse.session).toBeDefined();

      // Ensure session ID matches mock data
      expect(session.sessionId).toBe(mockSessionData.sessionId);

      // Verify session uses mock client
      expect(session.getClient()).toBe(mockClient);
      log(
        `Session client is mockClient: ${session.getClient() === mockClient}`
      );


      // Delete the session
      log("Deleting the session...");
      const deleteResponse = await agentBay.delete(session);
      log(
        `Delete Session RequestId: ${deleteResponse.requestId || "undefined"}`
      );

      // Verify that the delete mock was called
      expect(releaseMcpSessionStub.called).toBe(true);
      log(`releaseMcpSessionStub called: ${releaseMcpSessionStub.called}`);
      log(
        `releaseMcpSessionStub callCount: ${releaseMcpSessionStub.callCount}`
      );

      // Verify that the delete response contains requestId and success
      expect(deleteResponse.requestId).toBeDefined();
      expect(typeof deleteResponse.requestId).toBe("string");
      expect(deleteResponse.requestId).toBe("mock-request-id-delete");
      expect(deleteResponse.success).toBe(true);

      // Session deletion completed

      // Verify API calls were made with correct parameters
      expect(createMcpSessionStub.calledOnce).toBe(true);
      expect(releaseMcpSessionStub.calledOnce).toBe(true);

      const createCallArgs = createMcpSessionStub.getCall(0).args[0];
      expect(createCallArgs.authorization).toBe("Bearer test-api-key");

      const deleteCallArgs = releaseMcpSessionStub.getCall(0).args[0];
      expect(deleteCallArgs.sessionId).toBe(mockSessionData.sessionId);
      expect(deleteCallArgs.authorization).toBe("Bearer mock-api-key");

      log("All mock verifications passed successfully");
    });
  });

  describe("listByLabels", () => {
    let agentBay: AgentBay;
    let sessionA: Session;
    let sessionB: Session;

    beforeEach(async () => {
      const apiKey = "test-api-key";
      agentBay = new AgentBay({ apiKey });

      // Setup mock responses for creating sessions
      const createMockResponseA = {
        statusCode: 200,
        body: {
          data: mockSessionAData,
          requestId: "mock-request-id-create-a",
        },
      };

      const createMockResponseB = {
        statusCode: 200,
        body: {
          data: mockSessionBData,
          requestId: "mock-request-id-create-b",
        },
      };

      createMcpSessionStub.onFirstCall().resolves(createMockResponseA);
      createMcpSessionStub.onSecondCall().resolves(createMockResponseB);

      const labelsA = {
        environment: "development",
        owner: "team-a",
        project: "project-x",
      };

      const labelsB = {
        environment: "testing",
        owner: "team-b",
        project: "project-y",
      };

      // Create session with labels A
      log("Creating session with labels A...");
      const createResponseA = await agentBay.create({ labels: labelsA });
      sessionA = createResponseA.session!; // Use session field instead of data
      log(`Session created with ID: ${sessionA.sessionId}`);
      log(
        `Create Session A RequestId: ${
          createResponseA.requestId || "undefined"
        }`
      );

      // Create session with labels B
      const createResponseB = await agentBay.create({ labels: labelsB });
      sessionB = createResponseB.session!; // Use session field instead of data
      log(`Session created with ID: ${sessionB.sessionId}`);
      log(
        `Create Session B RequestId: ${
          createResponseB.requestId || "undefined"
        }`
      );
    });

    afterEach(async () => {
      // Clean up sessions
      log("Cleaning up sessions...");

      // Setup mock responses for delete operations
      const deleteMockResponseA = {
        statusCode: 200,
        body: { requestId: "mock-request-id-delete-a" },
      };

      const deleteMockResponseB = {
        statusCode: 200,
        body: { requestId: "mock-request-id-delete-b" },
      };

      // Reset the stub to handle multiple calls
      releaseMcpSessionStub.reset();
      releaseMcpSessionStub.onFirstCall().resolves(deleteMockResponseA);
      releaseMcpSessionStub.onSecondCall().resolves(deleteMockResponseB);

      if (sessionA) {
        try {
          const deleteResponseA = await agentBay.delete(sessionA);
          log(
            `Delete Session A RequestId: ${
              deleteResponseA.requestId || "undefined"
            }`
          );
        } catch (error) {
          log(`Warning: Error deleting session A: ${error}`);
        }
      }

      if (sessionB) {
        try {
          const deleteResponseB = await agentBay.delete(sessionB);
          log(
            `Delete Session B RequestId: ${
              deleteResponseB.requestId || "undefined"
            }`
          );
        } catch (error) {
          log(`Warning: Error deleting session B: ${error}`);
        }
      }
    });

    it("should list sessions by labels with requestId", async () => {

      // Test 2: List sessions by environment=development label using new API
      const devSessionsResponse = {
        statusCode: 200,
        body: {
          data: [mockSessionAData],
          maxResults: 5,
          totalCount: 1,
          requestId: "mock-request-id-list-dev",
        },
      };

      listSessionStub.resolves(devSessionsResponse);

      const devSessionsParams: ListSessionParams = {
        labels: { environment: "development" },
        maxResults: 5,
      };
      const devSessions = await agentBay.listByLabels(devSessionsParams);
      log(
        `List Sessions by environment=development RequestId: ${
          devSessions.requestId || "undefined"
        }`
      );
      log(
        `Total count: ${devSessions.totalCount}, Max results: ${devSessions.maxResults}`
      );

      // Verify that the response contains requestId
      expect(devSessions.requestId).toBeDefined();
      expect(typeof devSessions.requestId).toBe("string");
      expect(devSessions.requestId).toBe("mock-request-id-list-dev");

      // Verify that session A is in the results
      expect(devSessions.sessionIds.length).toBe(1);
      expect(devSessions.sessionIds[0]).toBe(mockSessionAData.sessionId);

      // Verify API call parameters
      expect(listSessionStub.calledOnce).toBe(true);
      const listCallArgs = listSessionStub.getCall(0).args[0];
      expect(listCallArgs.authorization).toBe("Bearer test-api-key");
      expect(JSON.parse(listCallArgs.labels)).toEqual({
        environment: "development",
      });
      expect(listCallArgs.maxResults).toBe(5);

      // Test 3: List sessions by owner=team-b label
      const teamBSessionsResponse = {
        statusCode: 200,
        body: {
          data: [mockSessionBData],
          requestId: "mock-request-id-list-team-b",
          maxResults: 5,
          totalCount: 1,
        },
      };

      listSessionStub.reset();
      listSessionStub.resolves(teamBSessionsResponse);

      const teamBSessionsParams: ListSessionParams = {
        labels: { owner: "team-b" },
        maxResults: 5,
      };
      const teamBSessions = await agentBay.listByLabels(teamBSessionsParams);
      log(
        `List Sessions by owner=team-b RequestId: ${
          teamBSessions.requestId || "undefined"
        }`
      );
      log(
        `Total count: ${teamBSessions.totalCount}, Max results: ${teamBSessions.maxResults}`
      );

      // Verify that the response contains requestId
      expect(teamBSessions.requestId).toBeDefined();
      expect(teamBSessions.requestId).toBe("mock-request-id-list-team-b");

      // Verify that session B is in the results
      expect(teamBSessions.sessionIds.length).toBe(1);
      expect(teamBSessions.sessionIds[0]).toBe(mockSessionBData.sessionId);

      // Test 4: List sessions with multiple labels
      const multiLabelSessionsResponse = {
        statusCode: 200,
        body: {
          data: [mockSessionBData],
          requestId: "mock-request-id-list-multi",
          maxResults: 5,
          totalCount: 1,
          nextToken: "mock-next-token",
        },
      };

      listSessionStub.reset();
      listSessionStub.resolves(multiLabelSessionsResponse);

      const multiLabelSessionsParams: ListSessionParams = {
        labels: {
          environment: "testing",
          project: "project-y",
        },
        maxResults: 5,
      };
      const multiLabelSessions = await agentBay.listByLabels(
        multiLabelSessionsParams
      );
      log(
        `Found ${multiLabelSessions.sessionIds.length} sessions with environment=testing AND project=project-y`
      );
      log(
        `List Sessions by multiple labels RequestId: ${
          multiLabelSessions.requestId || "undefined"
        }`
      );
      log(
        `Total count: ${multiLabelSessions.totalCount}, Max results: ${multiLabelSessions.maxResults}`
      );

      // Verify that the response contains requestId
      expect(multiLabelSessions.requestId).toBeDefined();
      expect(multiLabelSessions.requestId).toBe("mock-request-id-list-multi");

      // Verify that only session B is in the results
      expect(multiLabelSessions.sessionIds.length).toBe(1);
      expect(multiLabelSessions.sessionIds[0]).toBe(
        mockSessionBData.sessionId
      );

      // Test pagination if there's a next token
      if (multiLabelSessions.nextToken) {
        log("\nTesting pagination with nextToken...");

        const nextPageResponse = {
          statusCode: 200,
          body: {
            data: [mockSessionAData],
            requestId: "mock-request-id-list-next-page",
            maxResults: 5,
            totalCount: 1,
          },
        };

        listSessionStub.reset();
        listSessionStub.resolves(nextPageResponse);

        const nextPageParams: ListSessionParams = {
          ...multiLabelSessionsParams,
          nextToken: multiLabelSessions.nextToken,
        };
        const nextPageSessions = await agentBay.listByLabels(nextPageParams);
        log(`Next page sessions count: ${nextPageSessions.sessionIds.length}`);
        log(`Next page RequestId: ${nextPageSessions.requestId}`);

        // Verify next page response
        expect(nextPageSessions.requestId).toBeDefined();
        expect(nextPageSessions.requestId).toBe(
          "mock-request-id-list-next-page"
        );
        expect(nextPageSessions.sessionIds.length).toBe(1);
        expect(nextPageSessions.sessionIds[0]).toBe(
          mockSessionAData.sessionId
        );

        // Verify API call parameters for next page
        const nextPageCallArgs = listSessionStub.getCall(0).args[0];
        expect(nextPageCallArgs.authorization).toBe("Bearer test-api-key");
        expect(JSON.parse(nextPageCallArgs.labels)).toEqual({
          environment: "testing",
          project: "project-y",
        });
        expect(nextPageCallArgs.maxResults).toBe(5);
        expect(nextPageCallArgs.nextToken).toBe("mock-next-token");
      }

      // Test 5: List sessions with non-existent label
      const nonExistentSessionsResponse = {
        statusCode: 200,
        body: {
          data: [],
          requestId: "mock-request-id-list-empty",
          maxResults: 5,
          totalCount: 0,
        },
      };

      listSessionStub.reset();
      listSessionStub.resolves(nonExistentSessionsResponse);

      const nonExistentSessionsParams: ListSessionParams = {
        labels: { "non-existent": "value" },
        maxResults: 5,
      };
      const nonExistentSessions = await agentBay.listByLabels(
        nonExistentSessionsParams
      );
      log(
        `Found ${nonExistentSessions.sessionIds.length} sessions with non-existent label`
      );
      log(
        `List Sessions by non-existent label RequestId: ${
          nonExistentSessions.requestId || "undefined"
        }`
      );
      log(
        `Total count: ${nonExistentSessions.totalCount}, Max results: ${nonExistentSessions.maxResults}`
      );

      // Verify that the response contains requestId even for empty results
      expect(nonExistentSessions.requestId).toBeDefined();
      expect(nonExistentSessions.requestId).toBe("mock-request-id-list-empty");

      // Verify empty results
      expect(nonExistentSessions.sessionIds.length).toBe(0);

      // Verify API calls were made with correct parameters
      expect(listSessionStub.called).toBe(true);

      log("Test completed successfully");
    });
  });

  describe("list", () => {
    let agentBay: AgentBay;

    beforeEach(() => {
      const apiKey = "test-api-key";
      agentBay = new AgentBay({ apiKey });
    });

    it("should list all sessions without labels", async () => {
      const mockResponse = {
        statusCode: 200,
        body: {
<<<<<<< HEAD
          success: true,
=======
>>>>>>> 80d0503c
          data: [mockSessionAData, mockSessionBData, mockSessionData],
          maxResults: 10,
          totalCount: 3,
          requestId: "mock-request-id-list-all",
        },
      };

      listSessionStub.resolves(mockResponse);

      const result = await agentBay.list();

      expect(result.success).toBe(true);
      expect(result.requestId).toBe("mock-request-id-list-all");
<<<<<<< HEAD
      expect(result.sessionIds.length).toBe(3);
=======
      expect(result.data.length).toBe(3);
>>>>>>> 80d0503c
      expect(result.totalCount).toBe(3);
    });

    it("should list sessions with specific labels", async () => {
      const mockResponse = {
        statusCode: 200,
        body: {
<<<<<<< HEAD
          success: true,
=======
>>>>>>> 80d0503c
          data: [mockSessionAData],
          maxResults: 10,
          totalCount: 1,
          requestId: "mock-request-id-list-labeled",
        },
      };

      listSessionStub.resolves(mockResponse);

      const result = await agentBay.list({ env: "prod" });

      expect(result.success).toBe(true);
      expect(result.requestId).toBe("mock-request-id-list-labeled");
<<<<<<< HEAD
      expect(result.sessionIds.length).toBe(1);
=======
      expect(result.data.length).toBe(1);
>>>>>>> 80d0503c
      expect(listSessionStub.calledOnce).toBe(true);
      const callArgs = listSessionStub.getCall(0).args[0];
      expect(JSON.parse(callArgs.labels)).toEqual({ env: "prod" });
    });

    it("should list sessions with pagination", async () => {
      // First page response
      const mockResponsePage1 = {
        statusCode: 200,
        body: {
<<<<<<< HEAD
          success: true,
=======
>>>>>>> 80d0503c
          data: [mockSessionAData, mockSessionBData],
          maxResults: 2,
          totalCount: 4,
          nextToken: "token-page2",
          requestId: "mock-request-id-page1",
        },
      };

      // Second page response
      const mockResponsePage2 = {
        statusCode: 200,
        body: {
<<<<<<< HEAD
          success: true,
=======
>>>>>>> 80d0503c
          data: [mockSessionData],
          maxResults: 2,
          totalCount: 4,
          nextToken: "",
          requestId: "mock-request-id-page2",
        },
      };

      listSessionStub.onFirstCall().resolves(mockResponsePage1);
      listSessionStub.onSecondCall().resolves(mockResponsePage2);

      // Request page 2
      const result = await agentBay.list({ env: "prod" }, 2, 2);

      expect(result.success).toBe(true);
      expect(result.requestId).toBe("mock-request-id-page2");
<<<<<<< HEAD
      expect(result.sessionIds.length).toBe(1);
      expect(result.sessionIds[0]).toBe(mockSessionData.sessionId);
=======
      expect(result.data.length).toBe(1);
      expect(result.data[0].sessionId).toBe(mockSessionData.sessionId);
>>>>>>> 80d0503c
      expect(listSessionStub.calledTwice).toBe(true);
    });

    it("should use default limit of 10 when not specified", async () => {
      const mockResponse = {
        statusCode: 200,
        body: {
<<<<<<< HEAD
          success: true,
=======
>>>>>>> 80d0503c
          data: [mockSessionAData],
          maxResults: 10,
          totalCount: 1,
          requestId: "mock-request-id",
        },
      };

      listSessionStub.resolves(mockResponse);

      await agentBay.list();

      const callArgs = listSessionStub.getCall(0).args[0];
      expect(callArgs.maxResults).toBe(10);
    });
  });

  describe("mcpPolicyId passthrough", () => {
    it("should pass mcpPolicyId to CreateMcpSession request body", async () => {
      const apiKey = "test-api-key";
      const agentBay = new AgentBay({ apiKey });

      const createMockResponse = {
        statusCode: 200,
        body: {
          data: mockSessionData,
          requestId: "mock-request-id-create",
        },
      };
      createMcpSessionStub.resolves(createMockResponse);

      const mcpPolicyId = "policy-xyz";
      await agentBay.create({ mcpPolicyId });

      expect(createMcpSessionStub.calledOnce).toBe(true);
      const createCallArgs = createMcpSessionStub.getCall(0).args[0];
      expect(createCallArgs.mcpPolicyId).toBe(mcpPolicyId);
    });
  });
});<|MERGE_RESOLUTION|>--- conflicted
+++ resolved
@@ -611,10 +611,7 @@
       const mockResponse = {
         statusCode: 200,
         body: {
-<<<<<<< HEAD
           success: true,
-=======
->>>>>>> 80d0503c
           data: [mockSessionAData, mockSessionBData, mockSessionData],
           maxResults: 10,
           totalCount: 3,
@@ -628,11 +625,8 @@
 
       expect(result.success).toBe(true);
       expect(result.requestId).toBe("mock-request-id-list-all");
-<<<<<<< HEAD
       expect(result.sessionIds.length).toBe(3);
-=======
       expect(result.data.length).toBe(3);
->>>>>>> 80d0503c
       expect(result.totalCount).toBe(3);
     });
 
@@ -640,10 +634,7 @@
       const mockResponse = {
         statusCode: 200,
         body: {
-<<<<<<< HEAD
           success: true,
-=======
->>>>>>> 80d0503c
           data: [mockSessionAData],
           maxResults: 10,
           totalCount: 1,
@@ -657,11 +648,8 @@
 
       expect(result.success).toBe(true);
       expect(result.requestId).toBe("mock-request-id-list-labeled");
-<<<<<<< HEAD
       expect(result.sessionIds.length).toBe(1);
-=======
       expect(result.data.length).toBe(1);
->>>>>>> 80d0503c
       expect(listSessionStub.calledOnce).toBe(true);
       const callArgs = listSessionStub.getCall(0).args[0];
       expect(JSON.parse(callArgs.labels)).toEqual({ env: "prod" });
@@ -672,10 +660,7 @@
       const mockResponsePage1 = {
         statusCode: 200,
         body: {
-<<<<<<< HEAD
           success: true,
-=======
->>>>>>> 80d0503c
           data: [mockSessionAData, mockSessionBData],
           maxResults: 2,
           totalCount: 4,
@@ -688,10 +673,7 @@
       const mockResponsePage2 = {
         statusCode: 200,
         body: {
-<<<<<<< HEAD
           success: true,
-=======
->>>>>>> 80d0503c
           data: [mockSessionData],
           maxResults: 2,
           totalCount: 4,
@@ -708,13 +690,10 @@
 
       expect(result.success).toBe(true);
       expect(result.requestId).toBe("mock-request-id-page2");
-<<<<<<< HEAD
       expect(result.sessionIds.length).toBe(1);
       expect(result.sessionIds[0]).toBe(mockSessionData.sessionId);
-=======
       expect(result.data.length).toBe(1);
       expect(result.data[0].sessionId).toBe(mockSessionData.sessionId);
->>>>>>> 80d0503c
       expect(listSessionStub.calledTwice).toBe(true);
     });
 
@@ -722,10 +701,7 @@
       const mockResponse = {
         statusCode: 200,
         body: {
-<<<<<<< HEAD
           success: true,
-=======
->>>>>>> 80d0503c
           data: [mockSessionAData],
           maxResults: 10,
           totalCount: 1,
