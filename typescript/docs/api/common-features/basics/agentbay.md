--- conflicted
+++ resolved
@@ -14,20 +14,13 @@
 
 ### Methods
 
-<<<<<<< HEAD
-- [create](agentbay.md#create)
-- [delete](agentbay.md#delete)
-- [get](agentbay.md#get)
-- [list](agentbay.md#list)
-- [pauseAsync](agentbay.md#pauseasync)
-- [removeSession](agentbay.md#removesession)
-- [resumeAsync](agentbay.md#resumeasync)
-=======
 - [create](#create)
 - [delete](#delete)
 - [get](#get)
 - [list](#list)
->>>>>>> 1d1a7798
+- [pauseAsync](#pauseasync)
+- [removeSession](#removesession)
+- [resumeAsync](#resumeasync)
 
 ## Properties
 
@@ -184,7 +177,6 @@
 }
 ```
 
-<<<<<<< HEAD
 ___
 
 ### pauseAsync
@@ -319,81 +311,6 @@
 
 [delete](agentbay.md#delete), [Session.delete](session.md#delete)
 
-___
-
-### resumeAsync
-
-▸ **resumeAsync**(`session`, `timeout?`, `pollInterval?`): `Promise`\<`SessionResumeResult`\>
-
-Asynchronously resume a session from a paused state.
-
-This method directly calls the ResumeSessionAsync API without waiting for the session
-to reach the RUNNING state.
-
-#### Parameters
-
-| Name | Type | Default value | Description |
-| :------ | :------ | :------ | :------ |
-| `session` | [`Session`](session.md) | `undefined` | The session to resume. |
-| `timeout` | `number` | `600` | Timeout in seconds to wait for the session to resume. Defaults to 600 seconds. |
-| `pollInterval` | `number` | `2.0` | Interval in seconds between status polls. Defaults to 2.0 seconds. |
-
-#### Returns
-
-`Promise`\<`SessionResumeResult`\>
-
-SessionResumeResult indicating success or failure and request ID
-
-**`Example`**
-
-```typescript
-import { AgentBay } from 'wuying-agentbay-sdk';
-
-const agentBay = new AgentBay({ apiKey: 'your_api_key' });
-
-async function resumeSessionAsyncExample() {
-  try {
-    // Create a session
-    const result = await agentBay.create();
-    if (result.success) {
-      const session = result.session;
-
-      // Pause the session first
-      await agentBay.pauseAsync(session);
-
-      // Resume the session asynchronously
-      const resumeResult = await agentBay.resumeAsync(session);
-      if (resumeResult.success) {
-        console.log("Session resume request submitted successfully");
-        // Output: Session resume request submitted successfully
-      } else {
-        console.log(`Failed to resume session: ${resumeResult.errorMessage}`);
-      }
-
-      await session.delete();
-    }
-  } catch (error) {
-    console.error('Error:', error);
-  }
-}
-
-resumeSessionAsyncExample().catch(console.error);
-```
-
-**`Remarks`**
-
-**Behavior:**
-- This method does not wait for the session to reach the RUNNING state
-- It only submits the resume request to the API
-- The session state transitions from PAUSED -> RESUMING -> RUNNING
-- Only sessions in PAUSED state can be resumed
-
-**`See`**
-
-[pauseAsync](agentbay.md#pauseasync), [Session.resumeAsync](session.md#resumeasync)
-
-=======
->>>>>>> 1d1a7798
 ## Related Resources
 
 - [Session API Reference](session.md)
