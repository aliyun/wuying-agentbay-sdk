# Class: Session

## 🔧 Related Tutorial

- [Session Management Guide](../../../../../docs/guides/common-features/basics/session-management.md) - Detailed tutorial on session lifecycle and management

Represents a session in the AgentBay cloud environment.

## Table of contents


### Properties


### Methods

<<<<<<< HEAD
- [callMcpTool](session.md#callmcptool)
- [delete](session.md#delete)
- [getLabels](session.md#getlabels)
- [getLink](session.md#getlink)
- [getLinkAsync](session.md#getlinkasync)
- [info](session.md#info)
- [listMcpTools](session.md#listmcptools)
- [pauseAsync](session.md#pauseasync)
- [resumeAsync](session.md#resumeasync)
- [setLabels](session.md#setlabels)
=======
- [callMcpTool](#callmcptool)
- [delete](#delete)
- [getLabels](#getlabels)
- [getLink](#getlink)
- [getLinkAsync](#getlinkasync)
- [info](#info)
- [listMcpTools](#listmcptools)
- [setLabels](#setlabels)
>>>>>>> 1d1a7798

## Properties

```typescript
agent: [`Agent`](../advanced/agent.md)
browser: [`Browser`](../../browser-use/browser.md)
code: [`Code`](../../codespace/code.md)
command: [`Command`](command.md)
computer: [`Computer`](../../computer-use/computer.md)
context: [`ContextManager`](context-manager.md)
enableBrowserReplay: `boolean` = `false`
fileSystem: [`FileSystem`](filesystem.md)
fileTransferContextId: ``null`` | `string` = `null`
httpPort: `string` = `""`
isVpc: `boolean` = `false`
mcpTools: `McpTool`[] = `[]`
mobile: [`Mobile`](../../mobile-use/mobile.md)
networkInterfaceIp: `string` = `""`
oss: [`Oss`](../advanced/oss.md)
recordContextId: ``null`` | `string` = `null`
resourceUrl: `string` = `""`
sessionId: `string`
token: `string` = `""`
```


## Methods

### callMcpTool

▸ **callMcpTool**(`toolName`, `args`, `autoGenSession?`): `Promise`\<``McpToolResult``\>

Call an MCP tool and return the result in a format compatible with Agent.

#### Parameters

| Name | Type | Default value | Description |
| :------ | :------ | :------ | :------ |
| `toolName` | `string` | `undefined` | Name of the MCP tool to call |
| `args` | `any` | `undefined` | Arguments to pass to the tool |
| `autoGenSession` | `boolean` | `false` | Whether to automatically generate session if not exists (default: false) |

#### Returns

`Promise`\<``McpToolResult``\>

McpToolResult containing the response data

**`Example`**

```typescript
const agentBay = new AgentBay({ apiKey: 'your_api_key' });
const result = await agentBay.create();
if (result.success) {
  const shellResult = await result.session.callMcpTool('shell', { command: "echo 'Hello'" });
  console.log(`Output: ${shellResult.data}`);
  await result.session.delete();
}
```

**`Remarks`**

For press_keys tool, key names are automatically normalized to correct case format.
This improves case compatibility (e.g., "CTRL" -> "Ctrl", "tab" -> "Tab").

___

### delete

▸ **delete**(`syncContext?`): `Promise`\<``DeleteResult``\>

Deletes the session and releases all associated resources.

#### Parameters

| Name | Type | Default value | Description |
| :------ | :------ | :------ | :------ |
| `syncContext` | `boolean` | `false` | Whether to synchronize context data before deletion. If true, uploads all context data to OSS. If false but browser replay is enabled, syncs only the recording context. Defaults to false. |

#### Returns

`Promise`\<``DeleteResult``\>

Promise resolving to DeleteResult containing:
         - success: Whether deletion succeeded
         - requestId: Unique identifier for this API request
         - errorMessage: Error description if deletion failed

**`Throws`**

Error if the API call fails or network issues occur.

**`Example`**

```typescript
const agentBay = new AgentBay({ apiKey: 'your_api_key' });
const result = await agentBay.create();
if (result.success) {
  await result.session.fileSystem.writeFile('/tmp/data.txt', 'data');
  const deleteResult = await result.session.delete(true);
  console.log('Session deleted:', deleteResult.success);
}
```

**`Remarks`**

**Behavior:**
- If `syncContext=true`: Uploads all context data to OSS before deletion
- If `syncContext=false` but browser replay enabled: Syncs only recording context
- If `syncContext=false` and no browser replay: Deletes immediately without sync
- Continues with deletion even if context sync fails
- Releases all associated resources (browser, computer, mobile, etc.)

**Best Practices:**
- Use `syncContext=true` when you need to preserve context data for later retrieval
- For temporary sessions, use `syncContext=false` for faster cleanup
- Always call `delete()` when done to avoid resource leaks
- Handle deletion errors gracefully in production code

**`See`**

[info](#info), [ContextManager.sync](context-manager.md#sync)

___

### getLabels

▸ **getLabels**(): `Promise`\<`OperationResult`\>

Gets the labels for this session.

#### Returns

`Promise`\<`OperationResult`\>

OperationResult containing the labels as data and request ID

**`Throws`**

Error if the operation fails (matching Python SessionError)

**`Example`**

```typescript
const agentBay = new AgentBay({ apiKey: 'your_api_key' });
const result = await agentBay.create();
if (result.success) {
  await result.session.setLabels({ project: 'demo', env: 'test' });
  const getResult = await result.session.getLabels();
  console.log('Labels:', JSON.stringify(getResult.data));
  await result.session.delete();
}
```

___

### getLink

▸ **getLink**(`protocolType?`, `port?`, `options?`): `Promise`\<`OperationResult`\>

Retrieves an access link for the session.

#### Parameters

| Name | Type | Description |
| :------ | :------ | :------ |
| `protocolType?` | `string` | Protocol type for the link (optional, reserved for future use) |
| `port?` | `number` | Specific port number to access (must be in range [30100, 30199]). If not specified, returns the default session link. |
| `options?` | `string` | - |

#### Returns

`Promise`\<`OperationResult`\>

Promise resolving to OperationResult containing:
         - success: Whether the operation succeeded
         - data: String URL for accessing the session
         - requestId: Unique identifier for this API request
         - errorMessage: Error description if operation failed

**`Throws`**

Error if the API call fails or port is out of valid range.

**`Example`**

```typescript
const agentBay = new AgentBay({ apiKey: 'your_api_key' });
const result = await agentBay.create();
if (result.success) {
  const linkResult = await result.session.getLink();
  console.log(`Session link: ${linkResult.data}`);
  await result.session.delete();
}
```

**`Remarks`**

**Behavior:**
- Without port: Returns the default session access URL
- With port: Returns URL for accessing specific port-mapped service
- Port must be in range [30100, 30199] for port forwarding
- For ADB connections, use `session.mobile.getAdbUrl()` with appropriate ADB public key

**Best Practices:**
- Use default link for general session access
- Use port-specific links when you've started services on specific ports
- Validate port range before calling to avoid errors

**`See`**

[info](#info)

___

### getLinkAsync

▸ **getLinkAsync**(`protocolType?`, `port?`, `options?`): `Promise`\<`OperationResult`\>

Asynchronously get a link associated with the current session.

#### Parameters

| Name | Type | Description |
| :------ | :------ | :------ |
| `protocolType?` | `string` | Optional protocol type to use for the link |
| `port?` | `number` | Optional port to use for the link (must be in range [30100, 30199]) |
| `options?` | `string` | - |

#### Returns

`Promise`\<`OperationResult`\>

OperationResult containing the link as data and request ID

**`Throws`**

Error if the operation fails (matching Python SessionError)

**`Example`**

```typescript
const agentBay = new AgentBay({ apiKey: 'your_api_key' });
const result = await agentBay.create();
if (result.success) {
  const linkResult = await result.session.getLinkAsync(undefined, 30150);
  console.log(`Port link: ${linkResult.data}`);
  await result.session.delete();
}
```

___

### info

▸ **info**(): `Promise`\<`OperationResult`\>

Retrieves detailed information about the current session.

#### Returns

`Promise`\<`OperationResult`\>

Promise resolving to OperationResult containing:
         - success: Whether the operation succeeded (always true if no exception)
         - data: SessionInfo object with the following fields:
           - sessionId (string): The session identifier
           - resourceUrl (string): URL for accessing the session
           - appId (string): Application ID (for desktop sessions)
           - authCode (string): Authentication code
           - connectionProperties (string): Connection configuration
           - resourceId (string): Resource identifier
           - resourceType (string): Type of resource (e.g., "Desktop")
           - ticket (string): Access ticket
         - requestId: Unique identifier for this API request
         - errorMessage: Error description if operation failed

**`Throws`**

Error if the API request fails or response is invalid.

**`Example`**

```typescript
const agentBay = new AgentBay({ apiKey: 'your_api_key' });
const result = await agentBay.create();
if (result.success) {
  const infoResult = await result.session.info();
  console.log(`Session ID: ${infoResult.data.sessionId}`);
  console.log(`Resource URL: ${infoResult.data.resourceUrl}`);
  await result.session.delete();
}
```

**`Remarks`**

**Behavior:**
- This method calls the GetMcpResource API to retrieve session metadata
- The returned SessionInfo contains:
  - sessionId: The session identifier
  - resourceUrl: URL for accessing the session
  - Desktop-specific fields (appId, authCode, connectionProperties, etc.)
    are populated from the DesktopInfo section of the API response
- Session info is retrieved from the AgentBay API in real-time
- The resourceUrl can be used for browser-based access
- Desktop-specific fields (appId, authCode) are only populated for desktop sessions
- This method does not modify the session state

**`See`**

[delete](#delete), [getLink](#getlink)

___

### listMcpTools

▸ **listMcpTools**(`imageId?`): `Promise`\<`McpToolsResult`\>

List MCP tools available for this session.

#### Parameters

| Name | Type | Description |
| :------ | :------ | :------ |
| `imageId?` | `string` | Optional image ID, defaults to session's imageId or "linux_latest" |

#### Returns

`Promise`\<`McpToolsResult`\>

McpToolsResult containing tools list and request ID

**`Example`**

```typescript
const agentBay = new AgentBay({ apiKey: 'your_api_key' });
const result = await agentBay.create();
if (result.success) {
  const toolsResult = await result.session.listMcpTools();
  console.log(`Found ${toolsResult.tools.length} MCP tools`);
  await result.session.delete();
}
```

___

### pauseAsync

▸ **pauseAsync**(`timeout?`, `pollInterval?`): `Promise`\<`SessionPauseResult`\>

Asynchronously pause this session, putting it into a dormant state.

This method directly calls the PauseSessionAsync API and then polls the GetSession API
asynchronously to check the session status until it becomes PAUSED or until timeout.

#### Parameters

| Name | Type | Default value | Description |
| :------ | :------ | :------ | :------ |
| `timeout` | `number` | `600` | Timeout in seconds to wait for the session to pause. Defaults to 600 seconds. |
| `pollInterval` | `number` | `2.0` | Interval in seconds between status polls. Defaults to 2.0 seconds. |

#### Returns

`Promise`\<`SessionPauseResult`\>

SessionPauseResult indicating success or failure and request ID

___

### resumeAsync

▸ **resumeAsync**(`timeout?`, `pollInterval?`): `Promise`\<`SessionResumeResult`\>

Asynchronously resume this session from a paused state.

This method directly calls the ResumeSessionAsync API and then polls the GetSession API
asynchronously to check the session status until it becomes RUNNING or until timeout.

#### Parameters

| Name | Type | Default value | Description |
| :------ | :------ | :------ | :------ |
| `timeout` | `number` | `600` | Timeout in seconds to wait for the session to resume. Defaults to 600 seconds. |
| `pollInterval` | `number` | `2.0` | Interval in seconds between status polls. Defaults to 2.0 seconds. |

#### Returns

`Promise`\<`SessionResumeResult`\>

SessionResumeResult indicating success or failure and request ID

___

### setLabels

▸ **setLabels**(`labels`): `Promise`\<`OperationResult`\>

Sets the labels for this session.

#### Parameters

| Name | Type | Description |
| :------ | :------ | :------ |
| `labels` | `Record`\<`string`, `string`\> | The labels to set for the session. |

#### Returns

`Promise`\<`OperationResult`\>

OperationResult indicating success or failure with request ID

**`Throws`**

Error if the operation fails (matching Python SessionError)

**`Example`**

```typescript
const agentBay = new AgentBay({ apiKey: 'your_api_key' });
const result = await agentBay.create();
if (result.success) {
  const setResult = await result.session.setLabels({ project: 'demo', env: 'test' });
  console.log('Labels set:', setResult.success);
  await result.session.delete();
}
```

## Related Resources

- [FileSystem API Reference](filesystem.md)
- [Command API Reference](command.md)
- [Context API Reference](context.md)
- [Context Manager API Reference](context-manager.md)
- [OSS API Reference](../../common-features/advanced/oss.md)
<|MERGE_RESOLUTION|>--- conflicted
+++ resolved
@@ -14,18 +14,6 @@
 
 ### Methods
 
-<<<<<<< HEAD
-- [callMcpTool](session.md#callmcptool)
-- [delete](session.md#delete)
-- [getLabels](session.md#getlabels)
-- [getLink](session.md#getlink)
-- [getLinkAsync](session.md#getlinkasync)
-- [info](session.md#info)
-- [listMcpTools](session.md#listmcptools)
-- [pauseAsync](session.md#pauseasync)
-- [resumeAsync](session.md#resumeasync)
-- [setLabels](session.md#setlabels)
-=======
 - [callMcpTool](#callmcptool)
 - [delete](#delete)
 - [getLabels](#getlabels)
@@ -34,7 +22,8 @@
 - [info](#info)
 - [listMcpTools](#listmcptools)
 - [setLabels](#setlabels)
->>>>>>> 1d1a7798
+- [pauseAsync](#pauseasync)
+- [resumeAsync](#resumeasync)
 
 ## Properties
 
@@ -381,54 +370,6 @@
 
 ___
 
-### pauseAsync
-
-▸ **pauseAsync**(`timeout?`, `pollInterval?`): `Promise`\<`SessionPauseResult`\>
-
-Asynchronously pause this session, putting it into a dormant state.
-
-This method directly calls the PauseSessionAsync API and then polls the GetSession API
-asynchronously to check the session status until it becomes PAUSED or until timeout.
-
-#### Parameters
-
-| Name | Type | Default value | Description |
-| :------ | :------ | :------ | :------ |
-| `timeout` | `number` | `600` | Timeout in seconds to wait for the session to pause. Defaults to 600 seconds. |
-| `pollInterval` | `number` | `2.0` | Interval in seconds between status polls. Defaults to 2.0 seconds. |
-
-#### Returns
-
-`Promise`\<`SessionPauseResult`\>
-
-SessionPauseResult indicating success or failure and request ID
-
-___
-
-### resumeAsync
-
-▸ **resumeAsync**(`timeout?`, `pollInterval?`): `Promise`\<`SessionResumeResult`\>
-
-Asynchronously resume this session from a paused state.
-
-This method directly calls the ResumeSessionAsync API and then polls the GetSession API
-asynchronously to check the session status until it becomes RUNNING or until timeout.
-
-#### Parameters
-
-| Name | Type | Default value | Description |
-| :------ | :------ | :------ | :------ |
-| `timeout` | `number` | `600` | Timeout in seconds to wait for the session to resume. Defaults to 600 seconds. |
-| `pollInterval` | `number` | `2.0` | Interval in seconds between status polls. Defaults to 2.0 seconds. |
-
-#### Returns
-
-`Promise`\<`SessionResumeResult`\>
-
-SessionResumeResult indicating success or failure and request ID
-
-___
-
 ### setLabels
 
 ▸ **setLabels**(`labels`): `Promise`\<`OperationResult`\>
