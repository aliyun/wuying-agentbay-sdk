--- conflicted
+++ resolved
@@ -259,7 +259,6 @@
 
 #### HTTPS Access for Web Applications
 ```python
-<<<<<<< HEAD
 # Get WebSocket links for real-time applications
  session = agent_bay.create().session
 
@@ -274,22 +273,6 @@
 if custom_https.success:
     print(f"Custom HTTPS: {custom_https.data}")
 agent_bay.delete(session)
-=======
-# Get HTTPS links for web-based access
-session_info = session.info()
-
-if session_info.success and session_info.data.app_id == "mcp-server-ubuntu":
-    # Linux sessions support HTTPS access
-    https_link = session.get_link(protocol_type="https", port=443)
-    if https_link.success:
-        print(f"HTTPS Access: {https_link.data}")
-        # Use for web-based applications running in the session
-
-    # HTTPS access on custom port
-    custom_https = session.get_link(protocol_type="https", port=8443)
-    if custom_https.success:
-        print(f"Custom HTTPS: {custom_https.data}")
->>>>>>> 73395056
 ```
 
 ### Asynchronous Link Retrieval
