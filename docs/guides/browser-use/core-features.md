--- conflicted
+++ resolved
@@ -21,9 +21,6 @@
 
 ## Call For User
 
-<<<<<<< HEAD
-- [Call For User](core-features/call-for-user.md) - Handle scenarios that require human intervention when the browser encounters user information requests or unsolvable problems
-=======
 - [Call For User](core-features/call-for-user.md) - Handle scenarios that require human intervention when the browser encounters user information requests or unsolvable problems
 ## 📚 Related Guides
 
@@ -34,5 +31,4 @@
 ## 🆘 Getting Help
 
 - [GitHub Issues](https://github.com/aliyun/wuying-agentbay-sdk/issues)
-- [Documentation Home](../README.md)
->>>>>>> 56877f0f
+- [Documentation Home](../README.md)