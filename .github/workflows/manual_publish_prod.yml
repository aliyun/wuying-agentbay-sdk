--- conflicted
+++ resolved
@@ -26,15 +26,6 @@
             rm -rf dist/
           fi
           python -m pip install --upgrade pip
-<<<<<<< HEAD
-          pip install poetry
-          # 使用用户指定的版本号
-          echo "PACKAGE_VERSION=${{ inputs.version }}" >> $GITHUB_ENV
-
-          poetry version $PACKAGE_VERSION --no-git-tag
-          # 验证替换结果
-          cat pyproject.toml | grep version
-=======
           pip install setuptools wheel twine
           # Use user-specified version number
           echo "PACKAGE_VERSION=${{ inputs.version }}" >> $GITHUB_ENV
@@ -42,7 +33,6 @@
           # Verify replacement results
           cat setup.py | grep version
           python setup.py sdist bdist_wheel
->>>>>>> f686fd70
           ls dist/
 
       - name: Publish to PyPI
